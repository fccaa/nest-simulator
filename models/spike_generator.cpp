/*
 *  spike_generator.cpp
 *
 *  This file is part of NEST.
 *
 *  Copyright (C) 2004 The NEST Initiative
 *
 *  NEST is free software: you can redistribute it and/or modify
 *  it under the terms of the GNU General Public License as published by
 *  the Free Software Foundation, either version 2 of the License, or
 *  (at your option) any later version.
 *
 *  NEST is distributed in the hope that it will be useful,
 *  but WITHOUT ANY WARRANTY; without even the implied warranty of
 *  MERCHANTABILITY or FITNESS FOR A PARTICULAR PURPOSE.  See the
 *  GNU General Public License for more details.
 *
 *  You should have received a copy of the GNU General Public License
 *  along with NEST.  If not, see <http://www.gnu.org/licenses/>.
 *
 */

#include "spike_generator.h"

// Includes from nestkernel:
#include "event_delivery_manager_impl.h"
#include "exceptions.h"
#include "kernel_manager.h"

// Includes from sli:
#include "arraydatum.h"
#include "booldatum.h"
#include "dict.h"
#include "dictutils.h"
#include "doubledatum.h"
#include "integerdatum.h"


/* ----------------------------------------------------------------
 * Default constructors defining default parameters and state
 * ---------------------------------------------------------------- */

nest::spike_generator::Parameters_::Parameters_()
  : spike_stamps_()
  , spike_offsets_()
  , spike_weights_()
  , spike_multiplicities_()
  , precise_times_( false )
  , allow_offgrid_spikes_( false )
  , shift_now_spikes_( false )
{
}

nest::spike_generator::Parameters_::Parameters_( const Parameters_& op )
  : spike_stamps_( op.spike_stamps_ )
  , spike_offsets_( op.spike_offsets_ )
  , spike_weights_( op.spike_weights_ )
  , spike_multiplicities_( op.spike_multiplicities_ )
  , precise_times_( op.precise_times_ )
  , allow_offgrid_spikes_( op.allow_offgrid_spikes_ )
  , shift_now_spikes_( op.shift_now_spikes_ )
{
}

nest::spike_generator::State_::State_()
  : position_( 0 )
{
}


/* ----------------------------------------------------------------
 * Parameter extraction and manipulation functions
 * ---------------------------------------------------------------- */

void
nest::spike_generator::Parameters_::get( DictionaryDatum& d ) const
{
  const size_t n_spikes = spike_stamps_.size();
  const size_t n_offsets = spike_offsets_.size();

  assert( ( precise_times_ && n_offsets == n_spikes )
    || ( !precise_times_ && n_offsets == 0 ) );


  std::vector< double_t >* times_ms = new std::vector< double_t >();
  times_ms->reserve( n_spikes );
  for ( size_t n = 0; n < n_spikes; ++n )
  {
    times_ms->push_back( spike_stamps_[ n ].get_ms() );
    if ( precise_times_ )
      ( *times_ms )[ n ] -= spike_offsets_[ n ];
  }
  ( *d )[ names::spike_times ] = DoubleVectorDatum( times_ms );
<<<<<<< HEAD
  ( *d )[ "spike_weights" ] = DoubleVectorDatum( new std::vector< double_t >( spike_weights_ ) );
  ( *d )[ "spike_multiplicities" ] =
    IntVectorDatum( new std::vector< long >( spike_multiplicities_ ) );
=======
  ( *d )[ "spike_weights" ] =
    DoubleVectorDatum( new std::vector< double_t >( spike_weights_ ) );
>>>>>>> 802a13ef
  ( *d )[ names::precise_times ] = BoolDatum( precise_times_ );
  ( *d )[ "allow_offgrid_spikes" ] = BoolDatum( allow_offgrid_spikes_ );
  ( *d )[ "shift_now_spikes" ] = BoolDatum( shift_now_spikes_ );
}

void
nest::spike_generator::Parameters_::assert_valid_spike_time_and_insert_(
  double t,
  const Time& origin,
  const Time& now )
{
  if ( t == 0.0 && !shift_now_spikes_ )
    throw BadProperty( "spike time cannot be set to 0." );

  Time t_spike;
  if ( precise_times_ )
    t_spike = Time::ms_stamp( t );
  else
  {
    // In this case, we need to force the spike time to the grid

    // First, convert the spike time to tics, may not be on grid
    t_spike = Time::ms( t );
    if ( not t_spike.is_grid_time() )
    {
      if ( allow_offgrid_spikes_ )
      {
        // In this case, we need to round to the end of the step
        // in which t lies, ms_stamp does that for us.
        t_spike = Time::ms_stamp( t );
      }
      else
      {
        std::stringstream msg;
        msg << "spike_generator: Time point " << t
            << " is not representable in current resolution.";
        throw BadProperty( msg.str() );
      }
    }

    assert( t_spike.is_grid_time() );

    if ( origin + t_spike == now && shift_now_spikes_ )
      t_spike.advance();
  }
  // t_spike is now the correct time stamp given the chosen options

  // when we get here, we know that the spike time is valid
  spike_stamps_.push_back( t_spike );
  if ( precise_times_ )
  {
    // t_spike is created with ms_stamp() that alignes
    // the time to the next resolution step, so the offset
    // has to be greater or equal to t by construction.
    // Since substraction of closeby floating point values is
    // not stable, we have to compare with a delta.
    double_t offset = t_spike.get_ms() - t;
    if ( std::fabs( offset ) < std::numeric_limits< double >::epsilon() )
    {               // if difference is smaller than epsilon
      offset = 0.0; // than it is actually 0.0
    }
    assert( offset >= 0.0 );
    spike_offsets_.push_back( offset );
  }
}

void
nest::spike_generator::Parameters_::set( const DictionaryDatum& d,
  State_& s,
  const Time& origin,
  const Time& now )
{
  const bool flags_changed =
    updateValue< bool >( d, names::precise_times, precise_times_ )
    || updateValue< bool >( d, "allow_offgrid_spikes", allow_offgrid_spikes_ )
    || updateValue< bool >( d, "shift_now_spikes", shift_now_spikes_ );
  if ( precise_times_ && ( allow_offgrid_spikes_ || shift_now_spikes_ ) )
    throw BadProperty(
      "Option precise_times cannot be set to true when either "
      "allow_offgrid_spikes "
      "or shift_now_spikes is set to true." );

  const bool updated_spike_times = d->known( names::spike_times );
  if ( flags_changed && !( updated_spike_times || spike_stamps_.empty() ) )
    throw BadProperty(
      "Options can only be set together with spike times or if no "
      "spike times have been set." );

  if ( updated_spike_times )
  {
    const std::vector< double_t > d_times =
      getValue< std::vector< double > >( d->lookup( names::spike_times ) );
    const size_t n_spikes = d_times.size();
    spike_stamps_.clear();
    spike_stamps_.reserve( n_spikes );
    spike_offsets_.clear();
    if ( precise_times_ )
      spike_offsets_.reserve( n_spikes );

    // Check spike times for ordering and grid compatibility and insert them
    if ( !d_times.empty() )
    {
      // handle first spike time, no predecessor to compare with
      std::vector< double_t >::const_iterator prev = d_times.begin();
      assert_valid_spike_time_and_insert_( *prev, origin, now );

      // handle all remaining spike times, compare to predecessor
      for ( std::vector< double_t >::const_iterator next = prev + 1;
            next != d_times.end();
            ++next, ++prev )
        if ( *prev > *next )
          throw BadProperty(
            "Spike times must be sorted in non-descending order." );
        else
          assert_valid_spike_time_and_insert_( *next, origin, now );
    }
  }

  // spike_weights can be the same size as spike_times, or can be of size 0 to
  // only use the spike_times array
  bool updated_spike_weights = d->known( "spike_weights" );
  if ( updated_spike_weights )
  {
    std::vector< double > spike_weights =
      getValue< std::vector< double > >( d->lookup( "spike_weights" ) );

    if ( spike_weights.empty() )
      spike_weights_.clear();
    else
    {
      if ( spike_weights.size() != spike_stamps_.size() )
        throw BadProperty(
          "spike_weights must have the same number of elements as spike_times,"
          " or 0 elements to clear the property." );

      spike_weights_.swap( spike_weights );
    }
  }

  // spike_multiplicities can be the same size as spike_times, or can be of size 0 to
  // only use the spike_times array
  bool updated_spike_multiplicities = d->known( "spike_multiplicities" );
  if ( updated_spike_multiplicities )
  {
    std::vector< long > spike_multiplicities =
      getValue< std::vector< long > >( d->lookup( "spike_multiplicities" ) );

    if ( spike_multiplicities.empty() )
      spike_multiplicities_.clear();
    else
    {
      if ( spike_multiplicities.size() != spike_stamps_.size() )
        throw BadProperty(
          "spike_multiplicities must have the same number of elements as spike_times,"
          " or 0 elements to clear the property." );

      spike_multiplicities_.swap( spike_multiplicities );
    }
  }

  // Set position to start if something changed
<<<<<<< HEAD
  if ( updated_spike_times || updated_spike_weights || d->known( names::origin )
    || updated_spike_multiplicities )
=======
  if ( updated_spike_times || updated_spike_weights
    || d->known( names::origin ) )
>>>>>>> 802a13ef
    s.position_ = 0;
}


/* ----------------------------------------------------------------
 * Default and copy constructor for node
 * ---------------------------------------------------------------- */

nest::spike_generator::spike_generator()
  : Node()
  , device_()
  , P_()
  , S_()
{
}

nest::spike_generator::spike_generator( const spike_generator& n )
  : Node( n )
  , device_( n.device_ )
  , P_( n.P_ )
  , S_( n.S_ )
{
}


/* ----------------------------------------------------------------
 * Node initialization functions
 * ---------------------------------------------------------------- */

void
nest::spike_generator::init_state_( const Node& proto )
{
  const spike_generator& pr = downcast< spike_generator >( proto );

  device_.init_state( pr.device_ );
  S_ = pr.S_;
}

void
nest::spike_generator::init_buffers_()
{
  device_.init_buffers();
}

void
nest::spike_generator::calibrate()
{
  device_.calibrate();
}


/* ----------------------------------------------------------------
 * Other functions
 * ---------------------------------------------------------------- */

void
nest::spike_generator::update( Time const& sliceT0,
  const long_t from,
  const long_t to )
{
  if ( P_.spike_stamps_.empty() )
    return;

<<<<<<< HEAD
  assert( !P_.precise_times_ || P_.spike_stamps_.size() == P_.spike_offsets_.size() );
  assert( P_.spike_weights_.empty() || P_.spike_stamps_.size() == P_.spike_weights_.size() );
  assert( P_.spike_multiplicities_.empty()
    || P_.spike_stamps_.size() == P_.spike_multiplicities_.size() );
=======
  assert(
    !P_.precise_times_ || P_.spike_stamps_.size() == P_.spike_offsets_.size() );
  assert( P_.spike_weights_.empty()
    || P_.spike_stamps_.size() == P_.spike_weights_.size() );
>>>>>>> 802a13ef

  const Time tstart = sliceT0 + Time::step( from );
  const Time tstop = sliceT0 + Time::step( to );
  const Time& origin = device_.get_origin();

  // We fire all spikes with time stamps up to including sliceT0 + to
  while ( S_.position_ < P_.spike_stamps_.size() )
  {
    const Time tnext_stamp = origin + P_.spike_stamps_[ S_.position_ ];

    // this might happen due to wrong usage of the generator
    if ( tnext_stamp <= tstart )
    {
      ++S_.position_;
      continue;
    }

    if ( tnext_stamp > tstop )
      break;

    if ( device_.is_active( tnext_stamp ) )
    {
      SpikeEvent* se;

      // if we have to deliver weighted spikes, we need to get the
      // event back to set its weight according to the entry in
      // spike_weights_, so we use a DSSpike event and event_hook()
      if ( !P_.spike_weights_.empty() )
        se = new DSSpikeEvent;
      else
        se = new SpikeEvent;

      if ( P_.precise_times_ )
        se->set_offset( P_.spike_offsets_[ S_.position_ ] );

      if ( !P_.spike_multiplicities_.empty() )
        se->set_multiplicity( P_.spike_multiplicities_[ S_.position_ ] );

      // we need to subtract one from stamp which is added again in send()
      long_t lag = Time( tnext_stamp - sliceT0 ).get_steps() - 1;

      // all spikes are sent locally, so offset information is always preserved
      kernel().event_delivery_manager.send( *this, *se, lag );
      delete se;
    }

    ++S_.position_;
  }
}

void
nest::spike_generator::event_hook( DSSpikeEvent& e )
{
  e.set_weight( P_.spike_weights_[ S_.position_ ] * e.get_weight() );
  e.get_receiver().handle( e );
}

// inline
void
nest::spike_generator::set_status( const DictionaryDatum& d )
{
  Parameters_ ptmp = P_; // temporary copy in case of errors

  // To detect "now" spikes and shift them, we need the origin. In case
  // it is set in this call, we need to extract it explicitly here.
  Time origin;
  double_t v;
  if ( updateValue< double_t >( d, names::origin, v ) )
    origin = Time::ms( v );
  else
    origin = device_.get_origin();

  // throws if BadProperty
  ptmp.set( d, S_, origin, kernel().simulation_manager.get_time() );

  // We now know that ptmp is consistent. We do not write it back
  // to P_ before we are also sure that the properties to be set
  // in the parent class are internally consistent.
  device_.set_status( d );

  // if we get here, temporary contains consistent set of properties
  P_ = ptmp;
}<|MERGE_RESOLUTION|>--- conflicted
+++ resolved
@@ -91,14 +91,10 @@
       ( *times_ms )[ n ] -= spike_offsets_[ n ];
   }
   ( *d )[ names::spike_times ] = DoubleVectorDatum( times_ms );
-<<<<<<< HEAD
-  ( *d )[ "spike_weights" ] = DoubleVectorDatum( new std::vector< double_t >( spike_weights_ ) );
+  ( *d )[ "spike_weights" ] =
+    DoubleVectorDatum( new std::vector< double_t >( spike_weights_ ) );
   ( *d )[ "spike_multiplicities" ] =
     IntVectorDatum( new std::vector< long >( spike_multiplicities_ ) );
-=======
-  ( *d )[ "spike_weights" ] =
-    DoubleVectorDatum( new std::vector< double_t >( spike_weights_ ) );
->>>>>>> 802a13ef
   ( *d )[ names::precise_times ] = BoolDatum( precise_times_ );
   ( *d )[ "allow_offgrid_spikes" ] = BoolDatum( allow_offgrid_spikes_ );
   ( *d )[ "shift_now_spikes" ] = BoolDatum( shift_now_spikes_ );
@@ -178,8 +174,7 @@
   if ( precise_times_ && ( allow_offgrid_spikes_ || shift_now_spikes_ ) )
     throw BadProperty(
       "Option precise_times cannot be set to true when either "
-      "allow_offgrid_spikes "
-      "or shift_now_spikes is set to true." );
+      "allow_offgrid_spikes or shift_now_spikes is set to true." );
 
   const bool updated_spike_times = d->known( names::spike_times );
   if ( flags_changed && !( updated_spike_times || spike_stamps_.empty() ) )
@@ -238,8 +233,8 @@
     }
   }
 
-  // spike_multiplicities can be the same size as spike_times, or can be of size 0 to
-  // only use the spike_times array
+  // spike_multiplicities can be the same size as spike_times,
+  // or can be of size 0 to only use the spike_times array
   bool updated_spike_multiplicities = d->known( "spike_multiplicities" );
   if ( updated_spike_multiplicities )
   {
@@ -252,21 +247,16 @@
     {
       if ( spike_multiplicities.size() != spike_stamps_.size() )
         throw BadProperty(
-          "spike_multiplicities must have the same number of elements as spike_times,"
-          " or 0 elements to clear the property." );
+          "spike_multiplicities must have the same number of elements as "
+          "spike_times or 0 elements to clear the property." );
 
       spike_multiplicities_.swap( spike_multiplicities );
     }
   }
 
   // Set position to start if something changed
-<<<<<<< HEAD
-  if ( updated_spike_times || updated_spike_weights || d->known( names::origin )
-    || updated_spike_multiplicities )
-=======
   if ( updated_spike_times || updated_spike_weights
-    || d->known( names::origin ) )
->>>>>>> 802a13ef
+    || updated_spike_multiplicities || d->known( names::origin ) )
     s.position_ = 0;
 }
 
@@ -330,17 +320,12 @@
   if ( P_.spike_stamps_.empty() )
     return;
 
-<<<<<<< HEAD
-  assert( !P_.precise_times_ || P_.spike_stamps_.size() == P_.spike_offsets_.size() );
-  assert( P_.spike_weights_.empty() || P_.spike_stamps_.size() == P_.spike_weights_.size() );
-  assert( P_.spike_multiplicities_.empty()
-    || P_.spike_stamps_.size() == P_.spike_multiplicities_.size() );
-=======
   assert(
     !P_.precise_times_ || P_.spike_stamps_.size() == P_.spike_offsets_.size() );
   assert( P_.spike_weights_.empty()
     || P_.spike_stamps_.size() == P_.spike_weights_.size() );
->>>>>>> 802a13ef
+  assert( P_.spike_multiplicities_.empty()
+    || P_.spike_stamps_.size() == P_.spike_multiplicities_.size() );
 
   const Time tstart = sliceT0 + Time::step( from );
   const Time tstop = sliceT0 + Time::step( to );
