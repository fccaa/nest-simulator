--- conflicted
+++ resolved
@@ -43,34 +43,13 @@
 
 // record time, gid, weight and receiver gid
 nest::weight_recorder::weight_recorder()
-<<<<<<< HEAD
-  : has_proxies_( false )
-  , local_receiver_( true )
-=======
-  : Node()
-  , device_( *this,
-      RecordingDevice::WEIGHT_RECORDER,
-      "csv",
-      true,
-      true,
-      true,
-      true )
-  , user_set_precise_times_( false )
->>>>>>> f4d3d079
+  : RecordingDevice()
   , P_()
 {
 }
 
 nest::weight_recorder::weight_recorder( const weight_recorder& n )
-<<<<<<< HEAD
   : RecordingDevice( n )
-  , has_proxies_( false )
-  , local_receiver_( true )
-=======
-  : Node( n )
-  , device_( *this, n.device_ )
-  , user_set_precise_times_( n.user_set_precise_times_ )
->>>>>>> f4d3d079
   , P_( n.P_ )
 {
 }
