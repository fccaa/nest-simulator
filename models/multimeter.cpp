--- conflicted
+++ resolved
@@ -238,10 +238,7 @@
     // record sender and time information; in accumulator mode only for first
     // Reply in slice
     if ( not device_.to_accumulator() || V_.new_request_ )
-<<<<<<< HEAD
-=======
-    {
->>>>>>> 7d3c92fc
+    {
       device_.record_event( reply, false ); // false: more data to come
     }
 
