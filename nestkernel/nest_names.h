/*
 *  nest_names.h
 *
 *  This file is part of NEST.
 *
 *  Copyright (C) 2004 The NEST Initiative
 *
 *  NEST is free software: you can redistribute it and/or modify
 *  it under the terms of the GNU General Public License as published by
 *  the Free Software Foundation, either version 2 of the License, or
 *  (at your option) any later version.
 *
 *  NEST is distributed in the hope that it will be useful,
 *  but WITHOUT ANY WARRANTY; without even the implied warranty of
 *  MERCHANTABILITY or FITNESS FOR A PARTICULAR PURPOSE.  See the
 *  GNU General Public License for more details.
 *
 *  You should have received a copy of the GNU General Public License
 *  along with NEST.  If not, see <http://www.gnu.org/licenses/>.
 *
 */

#ifndef NEST_NAMES_H
#define NEST_NAMES_H

// Includes from sli:
#include "name.h"

namespace nest
{

/**
 * This namespace contains global Name objects. These can be used in
 * Node::get_status and Node::set_status to make data exchange
 * more efficient and consistent. Creating a Name from a std::string
 * is in O(log n), for n the number of Names already created. Using
 * predefined names should make data exchange much more efficient.
 */
namespace names
{
extern const Name a; //!< Specific to Brette & Gerstner 2005 (aeif_cond-*)
extern const Name A_lower;
extern const Name A_mean;
extern const Name A_std;
extern const Name A_upper;
extern const Name accumulator; //!< Recorder parameter
extern const Name Act_h;       //!< Specific to Hodgkin Huxley models
extern const Name Act_m;       //!< Specific to Hodgkin Huxley models
extern const Name address;     //!< Node parameter
extern const Name alpha_1;     //!< Specific to Kobayashi, Tsubo, Shinomoto 2009
extern const Name alpha_2;     //!< Specific to Kobayashi, Tsubo, Shinomoto 2009
extern const Name AMPA;
extern const Name amplitude;       //!< Signal modulation amplitude
extern const Name archiver_length; //!< used for ArchivingNode
extern const Name autapses;        //!< Connectivity-related

extern const Name b;    //!< Specific to Brette & Gerstner 2005 (aeif_cond-*)
extern const Name beta; //!< Specific to amat2_*
extern const Name
  beta_Ca; //!< Increment in calcium concentration with each spike
extern const Name binary; //!< Recorder parameter

extern const Name c;         //!< Specific to Izhikevich 2003
extern const Name c_1;       //!< Specific to stochastic neuron pp_psc_delta
extern const Name c_2;       //!< Specific to stochastic neuron pp_psc_delta
extern const Name c_3;       //!< Specific to stochastic neuron pp_psc_delta
extern const Name C_m;       //!< Membrane capacitance
extern const Name Ca;        //!< Calcium concentration
extern const Name calibrate; //!< Command to calibrate the neuron (sli_neuron)
extern const Name
  calibrate_node;        //!< Command to calibrate the neuron (sli_neuron)
extern const Name clear; //!< used for ArchivingNode
extern const Name close_after_simulate; //!< Recorder parameter
extern const Name close_on_reset;       //!< Recorder parameter
extern const Name
  coeff_ex; //!< tau_lcm=coeff_ex*tau_ex (precise timing neurons (Brette 2007))
extern const Name
  coeff_in; //!< tau_lcm=coeff_in*tau_in (precise timing neurons (Brette 2007))
extern const Name
  coeff_m; //!< tau_lcm=coeff_m*tau_m (precise timing neurons (Brette 2007))
extern const Name connection_count;       //!< Parameters for MUSIC devices
extern const Name consistent_integration; //!< Specific to Izhikevich 2003
extern const Name continuous;             //!< Parameter for MSP dynamics
extern const Name count_covariance; //!< Specific to correlomatrix_detector
extern const Name count_histogram;  //!< Specific to correlation_detector
extern const Name covariance;       //!< Specific to correlomatrix_detector
extern const Name currents;         //!< Recorder parameter

extern const Name d; //!< Specific to Izhikevich 2003
extern const Name D_lower;
extern const Name D_mean;
extern const Name D_std;
extern const Name D_upper;
extern const Name
  dead_time; //!< Specific to ppd_sup_generator and gamma_sup_generator
extern const Name dead_time_random; //!< Random dead time or fixed dead time
                                    //!< (stochastic neuron pp_psc_delta)
extern const Name dead_time_shape;  //!< Shape parameter of the dead time
<<<<<<< HEAD
                                    //!< distribution (stochastic neuron
                                    //!< pp_psc_delta)
extern const Name delay;            //!< Connection parameters
extern const Name delays;           //!< Connection parameters
extern const Name delta_P;          //!< specific to Hill & Tononi 2005
=======
//!< distribution (stochastic neuron pp_psc_delta)
extern const Name delay;   //!< Connection parameters
extern const Name delays;  //!< Connection parameters --- required by topology
>>>>>>> 20a164db
extern const Name Delta_T; //!< Specific to Brette & Gerstner 2005 (aeif_cond-*)
extern const Name delta_tau; //!< Specific to correlation_and correlomatrix
                             //!< detector
extern const Name Delta_V;   //!< Specific to gif models
extern const Name delta_u;   //!< Specific to population point process model
                             //!< (pp_pop_psc_delta)
extern const Name dg;        //!< Derivative of the conductance
extern const Name dg_ex;     //!< Derivative of the excitatory conductance
extern const Name dg_in;     //!< Derivative of the inhibitory conductance
extern const Name dI_syn_ex; //!< Derivative of the excitatory synaptic current
extern const Name dI_syn_in; //!< Derivative of the inhibitory synaptic current
extern const Name distribution; //!< Connectivity-related
extern const Name dt;           //!< Miscellaneous parameters
extern const Name
  dU; //!< Unit increment of the utilization for a facilitating synapse [0...1]
      //!< (Tsodyks2_connection)

extern const Name E_ahp;        //!< Specific to iaf_chxk_2008 neuron
extern const Name E_ex;         //!< Excitatory reversal potential
extern const Name E_in;         //!< Inhibitory reversal potential
extern const Name E_K;          //!< Potassium reversal potential
extern const Name E_L;          //!< Resting potential
extern const Name E_Na;         //!< Sodium reversal potential
extern const Name E_rev;        //!< Reversal potential (array)
extern const Name E_rev_AMPA;   //!< specific to Hill & Tononi 2005
extern const Name E_rev_GABA_A; //!< specific to Hill & Tononi 2005
extern const Name E_rev_GABA_B; //!< specific to Hill & Tononi 2005
extern const Name E_rev_h;      //!< specific to Hill & Tononi 2005
extern const Name E_rev_KNa;    //!< specific to Hill & Tononi 2005
extern const Name E_rev_NaP;    //!< specific to Hill & Tononi 2005
extern const Name E_rev_NMDA;   //!< specific to Hill & Tononi 2005
extern const Name E_rev_T;      //!< specific to Hill & Tononi 2005
extern const Name E_rr;         //!< Other adaptation
extern const Name E_sfa;        //!< Other adaptation
extern const Name element_type; //!< Node type
extern const Name epoch;
<<<<<<< HEAD
extern const Name eps;             //!< MSP growth curve parameter
extern const Name equilibrate;     //!< specific to ht_neuron
extern const Name eq12;            //!< used for iaflossless_count_exp
extern const Name eq13;            //!< used for iaflossless_count_exp
extern const Name eq7;             //!< used for iaflossless_count_exp
extern const Name eq9;             //!< used for iaflossless_count_exp
extern const Name eqs7and9;        //!< used for iaflossless_count_exp
extern const Name error;           //!< Indicates an error in a neuron
extern const Name eta;             //!< MSP growth curve parameter
extern const Name events;          //!< Recorder parameter
extern const Name ex_spikes;       //!< Number of arriving excitatory spikes
extern const Name exc_conductance; //!< Recorder parameter
=======
extern const Name eps;    //!< MSP growth curve parameter
extern const Name error;  //!< Indicates an error (sli_neuron)
extern const Name eta;    //!< MSP growth curve parameter
extern const Name events; //!< Recorder parameter
extern const Name
  ex_spikes; //!< Number of arriving excitatory spikes (sli_neuron)
>>>>>>> 20a164db

extern const Name F_lower;
extern const Name F_mean;
extern const Name F_std;
extern const Name F_upper;
extern const Name fbuffer_size;   //!< Recorder parameter
extern const Name file;           //!< Recorder parameter
extern const Name file_extension; //!< Recorder parameter
extern const Name filename;       //!< Recorder parameter
extern const Name
  filenames; //!< Recorder parameter---keep, will disappear with NESTIO
extern const Name flush_after_simulate; //!< Recorder parameter
extern const Name flush_records;        //!< Recorder parameter
extern const Name frequency;            //!< Signal modulation frequency
extern const Name frozen;               //!< Node parameter

extern const Name g;             //!< Conductance
extern const Name g_AMPA;        //!< specific to Hill & Tononi 2005
extern const Name g_ahp;         //!< Specific to iaf_chxk_2008 neuron
extern const Name g_ex;          //!< Excitatory conductance
extern const Name g_GABA_A;      //!< specific to Hill & Tononi 2005
extern const Name g_GABA_B;      //!< specific to Hill & Tononi 2005
extern const Name g_in;          //!< inhibitory conductance
extern const Name g_K;           //!< Potassium conductance
extern const Name g_KL;          //!< specific to Hill & Tononi 2005
extern const Name g_Kv1;         //!< Kv1 Potassium conductance
extern const Name g_Kv3;         //!< Kv3 Potassium conductance
extern const Name g_L;           //!< Leak conductance
extern const Name g_Na;          //!< Sodium conductance
extern const Name g_NaL;         //!< specific to Hill & Tononi 2005
extern const Name g_NMDA;        //!< specific to Hill & Tononi 2005
extern const Name g_peak_AMPA;   //!< specific to Hill & Tononi 2005
extern const Name g_peak_GABA_A; //!< specific to Hill & Tononi 2005
extern const Name g_peak_GABA_B; //!< specific to Hill & Tononi 2005
extern const Name g_peak_h;      //!< specific to Hill & Tononi 2005
extern const Name g_peak_KNa;    //!< specific to Hill & Tononi 2005
extern const Name g_peak_NaP;    //!< specific to Hill & Tononi 2005
extern const Name g_peak_NMDA;   //!< specific to Hill & Tononi 2005
extern const Name g_peak_T;      //!< specific to Hill & Tononi 2005
extern const Name g_rr;          //!< Other adaptation
extern const Name g_sfa;         //!< Other adaptation
extern const Name GABA_A;
extern const Name GABA_B;
extern const Name gamma;         //!< Specific to mirollo_strogatz_ps
extern const Name gamma_shape;   //!< Specific to ppd_sup_generator and
                                 //!< gamma_sup_generator
extern const Name gaussian;      //!< Parameter for MSP growth curves
extern const Name global_id;     //!< Node parameter
extern const Name growth_curve;  //!< Growth curve for MSP dynamics
extern const Name growth_rate;   //!< Parameter of the growth curve for MSP
                                 //!< dynamics
extern const Name gsl_error_tol; //!< GSL integrator tolerance

extern const Name h; //!< Summed input to a neuron (Ginzburg neuron)
extern const Name has_connections; //!< Specific to iaf_psc_exp_multisynapse and
                                   //!< iaf_psc_alpha_multisynapse
extern const Name histogram;       //!< Specific to correlation_detector
extern const Name histogram_correction; //!< Specific to correlation_detector
extern const Name HMIN; //!< Smallest integration step for adaptive stepsize
                        //!< (Brette & Gerstner 2005)

<<<<<<< HEAD
extern const Name I;         //!< Specific to mirollo_strogatz_ps
extern const Name I_adapt;   //!< Goal of current homeostasis
                             //!< (current homeostasis)
extern const Name I_e;       //!< Input current
extern const Name I_ex;      //!< Excitatory synaptic input current
extern const Name I_h;       //!< specific to Hill & Tononi 2005
extern const Name I_in;      //!< Inhibitory synaptic input current
extern const Name I_KNa;     //!< specific to Hill & Tononi 2005
extern const Name I_NaP;     //!< specific to Hill & Tononi 2005
extern const Name I_L;       //!< Leak current
extern const Name I_std;     //!< Standard deviation of current distribution
                             //!< (current homeostasis)
extern const Name I_syn;     //!< used for iaflossless_count_exp
extern const Name I_syn_ex;  //!< Total excitatory synaptic current
                             //!< (iaf_tum_2000)
extern const Name I_syn_in;  //!< Total inhibitory synaptic current
                             //!< (iaf_tum_2000)
extern const Name I_T;       //!< specific to Hill & Tononi 2005
extern const Name I_total;   //!< Total current (current homeostasis)
extern const Name in_spikes; //!< Number of arriving inhibitory spikes
extern const Name Inact_n;   //!< Specific to Hodgkin Huxley models
=======
extern const Name I; //!< Specific to mirollo_strogatz_ps
extern const Name
  I_adapt;               //!< Goal of current homeostasis (current homeostasis)
extern const Name I_e;   //!< Input current
extern const Name I_L;   //!< Leak current
extern const Name I_stc; //!< Specific to gif models
extern const Name
  I_std; //!< Standard deviation of current distribution (current homeostasis)
extern const Name I_syn; //!< Total synaptic current
extern const Name
  I_syn_ex; //!< Total excitatory synaptic current (iaf_tum_2000)
extern const Name
  I_syn_in;                //!< Total inhibitory synaptic current (iaf_tum_2000)
extern const Name I_total; //!< Total current (current homeostasis)
extern const Name
  in_spikes; //!< Number of arriving inhibitory spikes (sli_neuron)
extern const Name Inact_n; //!< Specific to Hodgkin Huxley models
>>>>>>> 20a164db
extern const Name
  Inact_p; //!< Specific to Hodgkin Huxley models with gap junctions
extern const Name index_map;               //!< Parameters for MUSIC devices
extern const Name individual_spike_trains; //!< Generator parameters
extern const Name inh_conductance;         //!< Recorder parameter
<<<<<<< HEAD
extern const Name input_currents_ex;       //!< Incoming excitatory currents
extern const Name input_currents_in;       //!< Incoming inhibitory currents
extern const Name instant_unblock_NMDA;    //!< specific to Hill-Tononi
=======
>>>>>>> 20a164db
extern const Name
  Interpol_Order;           //!< Interpolation order (precise timing neurons)
extern const Name interval; //!< Recorder parameter
extern const Name is_refractory; //!< Neuron is in refractory period (debugging)

extern const Name label;      //!< Miscellaneous parameters
extern const Name lambda_0;   //!< Specific to gif models
extern const Name len_kernel; //!< Specific to population point process model
                              //!< (pp_pop_psc_delta)
extern const Name linear;     //!< Parameter for MSP growth curves
extern const Name local;      //!< Node parameter
extern const Name local_id;   //!< Node

extern const Name make_symmetric; //!< Connectivity-related
extern const Name MAXERR; //!< Largest permissible error for adaptive stepsize
                          //!< (Brette & Gerstner 2005)
extern const Name mean;   //!< Miscellaneous parameters
extern const Name memory; //!< Recorder parameter
extern const Name model;  //!< Node parameter
extern const Name mother_rng;    //!< Specific to mip_generator
extern const Name mother_seed;   //!< Specific to mip_generator
extern const Name multapses;     //!< Connectivity-related
extern const Name music_channel; //!< Parameters for MUSIC devices

extern const Name n;          //!< Number of synaptic release sites (int >=0)
                              //!< (Tsodyks2_connection)
extern const Name N;          //!< Specific to population point process model
                              //!< (pp_pop_psc_delta)
extern const Name N_channels; //!< Specific to correlomatrix_detector
extern const Name n_events;   //!< Recorder parameter
extern const Name
  n_proc; //!< Number of component processes of ppd_sup_/gamma_sup_generator
<<<<<<< HEAD
extern const Name n_receptors;         //!< number of receptor ports
extern const Name needs_prelim_update; //!< Node parameter
extern const Name neuron;              //!< Node type
extern const Name NMDA;
=======
extern const Name n_receptors;   //!< number of receptor ports
extern const Name n_synapses;    //!< Multisynapse models
extern const Name neuron;        //!< Node type
>>>>>>> 20a164db
extern const Name node_uses_wfr; //!< Node parameter
extern const Name noise;         //!< Specific to iaf_chs_2008 neuron

extern const Name offset;  //!< Miscellaneous parameters
extern const Name offsets; //!< Recorder parameter
extern const Name omega;   //!< Specific to Kobayashi, Tsubo, Shinomoto 2009
extern const Name order;   //!< Specific to sinusoidally modulated generators
extern const Name origin;  //!< Device parameters
extern const Name other;   //!< Node type

extern const Name P; //!< specific to Hill & Tononi 2005
extern const Name p; //!< current release probability  (Tsodyks2_connection)
extern const Name p_copy;                //!< Specific to mip_generator
extern const Name parent;                //!< Node parameter
extern const Name phase;                 //!< Signal phase in degrees
extern const Name phi;                   //!< Specific to mirollo_strogatz_ps
extern const Name phi_th;                //!< Specific to mirollo_strogatz_ps
extern const Name port;                  //!< Connection parameters
extern const Name ports;                 //!< Recorder parameter
extern const Name port_name;             //!< Parameters for MUSIC devices
extern const Name port_width;            //!< Parameters for MUSIC devices
extern const Name post_synaptic_element; //!< Post synaptic elements
extern const Name potentials;            //!< Recorder parameter
extern const Name pre_synaptic_element;  //!< Pre synaptic elements
extern const Name precise_times;         //!< Recorder parameter
extern const Name precision;             //!< Recorder parameter
extern const Name PSC_adapt_step;     //!< PSC increment (current homeostasis)
extern const Name PSC_Unit_amplitude; //!< Scaling of PSC (current homeostasis)
extern const Name published;          //!< Parameters for MUSIC devices

extern const Name q_rr;  //!< Other adaptation
extern const Name q_sfa; //!< Other adaptation
extern const Name q_stc; //!< Specific to gif models

extern const Name
  rate; //!< Specific to ppd_sup_generator and gamma_sup_generator
extern const Name receptor_type;  //!< Connection parameter
extern const Name receptor_types; //!< Publishing available types
extern const Name record_from;    //!< Recorder parameter
extern const Name record_to;      //!< Recorder parameter
extern const Name
  recordables; //!< List of recordable state data (Device parameters)
extern const Name recorder; //!< Node type
extern const Name
  refractory_input; //!< Spikes arriving during refractory period are counted
                    //!< (precise timing neurons)
extern const Name registered; //!< Parameters for MUSIC devices
extern const Name
  relative_amplitude;    //!< Signal modulation amplitude relative to mean
extern const Name rho_0; //!< Specific to population point process model
                         //!< (pp_pop_psc_delta)
extern const Name rms;   //!< Root mean square
extern const Name root_finding_epsilon; //!< Accuracy of the root of the
//!< polynomial (precise timing neurons (Brette 2007))
extern const Name rport;  //!< Connection parameters
extern const Name rports; //!< Recorder parameter
extern const Name rule;   //!< Connectivity-related

extern const Name S; //!< Binary state (output) of neuron (Ginzburg neuron)
extern const Name S_act_NMDA;  //!< specific to Hill & Tononi 2005
extern const Name scientific;  //!< Recorder parameter
extern const Name screen;      //!< Recorder parameter
extern const Name senders;     //!< Recorder parameter
extern const Name size_of;     //!< Connection parameters
extern const Name source;      //!< Connection parameters
extern const Name spike;       //!< true if the neuron spikes and false if not.
                               //!< (sli_neuron)
extern const Name spike_times; //!< Recorder parameter
extern const Name start;       //!< Device parameters
extern const Name state;       //!< Node parameter
extern const Name std;         //!< Miscellaneous parameters
extern const Name std_mod;     //!< Miscellaneous parameters
extern const Name stimulator;  //!< Node type
extern const Name stop;        //!< Device parameters
extern const Name structural_plasticity_synapses; //!< Synapses defined for
// structural plasticity
extern const Name structural_plasticity_update_interval; //!< Update interval
// for structural
// plasticity
extern const Name structure; //!< Node type
extern const Name success;
extern const Name supports_precise_spikes; //!< true if model supports precise
                                           //!< spikes
extern const Name synapse;                 //!< Node type
extern const Name synapse_label;           //!< Label id of synapses with labels
extern const Name synapse_model;           //!< Connection parameters
extern const Name synapse_modelid;         //!< Connection parameters
extern const Name synaptic_elements; //!< Synaptic elements used in structural
                                     //!< plasticity

extern const Name t_lag;     //!< Lag within a time slice
extern const Name t_origin;  //!< Origin of a time-slice
extern const Name t_ref;     //!< Refractory period
extern const Name t_ref_abs; //!< Absolute refractory period, iaf_tum_2000
extern const Name
  t_ref_remaining;           //!< Time remaining till end of refractory state
extern const Name t_ref_tot; //!< Total refractory period, iaf_tum_2000
extern const Name t_spike;   //!< Time of last spike
extern const Name target;    //!< Connection parameters
extern const Name target_thread; //!< Connection parameters
extern const Name targets;       //!< Connection parameters
<<<<<<< HEAD
extern const Name tau_1;   //!< Specific to Kobayashi, Tsubo, Shinomoto 2009
extern const Name tau_2;   //!< Specific to Kobayashi, Tsubo, Shinomoto 2009
extern const Name tau_ahp; //!< Specific to iaf_chxk_2008 neuron
extern const Name tau_Ca;  //!< Rate of loss of calcium concentration
extern const Name tau_decay_AMPA;   //!< specific to Hill & Tononi 2005
extern const Name tau_decay_GABA_A; //!< specific to Hill & Tononi 2005
extern const Name tau_decay_GABA_B; //!< specific to Hill & Tononi 2005
extern const Name tau_decay_NMDA;   //!< specific to Hill & Tononi 2005
extern const Name tau_epsp;         //!< Specific to iaf_chs_2008 neuron
=======
extern const Name tau_1;     //!< Specific to Kobayashi, Tsubo, Shinomoto 2009
extern const Name tau_2;     //!< Specific to Kobayashi, Tsubo, Shinomoto 2009
extern const Name tau_ahp;   //!< Specific to iaf_chxk_2008 neuron
extern const Name tau_Ca;    //!< Rate of loss of calcium concentration
extern const Name tau_decay; //!< Synapse decay constant (beta fct decay)
extern const Name tau_epsp;  //!< Specific to iaf_chs_2008 neuron
extern const Name tau_eta;   //!< Specific to population point process model
                             //!< (pp_pop_psc_delta)
>>>>>>> 20a164db
extern const Name
  tau_fac; //!< facilitation time constant (ms) (Tsodyks2_connection)
extern const Name
  tau_lcm;               //!< Least common multiple of tau_m, tau_ex and tau_in
                         //!< (precise timing neurons (Brette 2007))
extern const Name tau_m; //!< Membrane time constant
extern const Name
  tau_max; //!< Specific to correlation_and correlomatrix detector
extern const Name tau_Mg_fast_NMDA;  //!< specific to Hill & Tononi 2005
extern const Name tau_Mg_slow_NMDA;  //!< specific to Hill & Tononi 2005
extern const Name tau_minus;         //!< used for ArchivingNode
extern const Name tau_minus_triplet; //!< used for ArchivingNode
extern const Name tau_P;             //!< specific to Hill & Tononi 2005
extern const Name
  tau_rec; //!< time constant for recovery (ms) (Tsodyks2_connection)
<<<<<<< HEAD
extern const Name
  tau_recs; //!< time constant for recovery (ms) (property arrays)
extern const Name tau_reset;       //!< Specific to iaf_chs_2008 neuron
extern const Name tau_rise_AMPA;   //!< specific to Hill & Tononi 2005
extern const Name tau_rise_GABA_A; //!< specific to Hill & Tononi 2005
extern const Name tau_rise_GABA_B; //!< specific to Hill & Tononi 2005
extern const Name tau_rise_NMDA;   //!< specific to Hill & Tononi 2005
extern const Name tau_rr;          //!< Other adaptation
extern const Name tau_sfa;         //!< Other adaptation
extern const Name tau_spike;       //!< Specific to Hill-Tononi (2005)
extern const Name tau_stc;         //!< Specific to gif models
extern const Name tau_syn;         //!< Synapse time constant
extern const Name tau_syn_ex;      //!< Excitatory synaptic time constant
extern const Name tau_syn_in;      //!< Inhibitory synaptic time constant
extern const Name tau_theta;       //!< Specific to Hill-Tononi (2005)
extern const Name tau_v;           //!< Specific to amat2_*
extern const Name tau_vacant;      //!< Parameter for MSP dynamics
extern const Name tau_w; //!< Specific to Brette & Gerstner 2005 (aeif_cond-*)
extern const Name taus_decay; //!< Synapse decay constants (array)
extern const Name taus_eta;   //!< Specific to population point process model
                              //!< (pp_pop_psc_delta)
extern const Name taus_rise;  //!< Synapse rise constants (array)
extern const Name taus_syn;   //!< Synapse time constants (array)
extern const Name taus_rise;  //!< Synapse rise constants (array)
extern const Name taus_decay; //!< Synapse decay constants (array)
extern const Name theta;    //!< Did not compile without (theta neuron problem)
extern const Name theta_eq; //!< specific to Hill & Tononi 2005
extern const Name thread;   //!< Node parameter
=======
extern const Name tau_reset;  //!< Specific to iaf_chs_2008 neuron
extern const Name tau_rise;   //!< Synapse rise constant (beta fct rise)
extern const Name tau_rr;     //!< Other adaptation
extern const Name tau_sfa;    //!< Other adaptation
extern const Name tau_stc;    //!< Specific to gif models
extern const Name tau_syn;    //!< Synapse time constant
extern const Name tau_syn_ex; //!< Excitatory synaptic time constant
extern const Name tau_syn_in; //!< Inhibitory synaptic time constant
extern const Name tau_v;      //!< Specific to amat2_*
extern const Name tau_vacant; //!< Parameter for MSP dynamics
extern const Name tau_w;  //!< Specific to Brette & Gerstner 2005 (aeif_cond-*)
extern const Name theta;  //!< Did not compile without (theta neuron problem)
extern const Name thread; //!< Node parameter
>>>>>>> 20a164db
extern const Name thread_local_id; //!< Thead-local ID of node,
                                   //!< see Kunkel et al 2014, Sec 3.3.2
extern const Name time_in_steps;   //!< Recorder parameter
extern const Name times;           //!< Recorder parameter
extern const Name to_accumulator;  //!< Recorder parameter
extern const Name to_file;         //!< Recorder parameter
extern const Name to_memory;       //!< Recorder parameter
extern const Name to_screen;       //!< Recorder parameter
extern const Name Tstart;          //!< Specific to correlation and
                                   //!< correlomatrix detector
extern const Name Tstop; //!< Specific to correlation and correlomatrix detector

extern const Name u; //!< probability of release [0...1] (Tsodyks2_connection)
extern const Name U_lower;
extern const Name U_m; //!< Specific to Izhikevich 2003
extern const Name U_mean;
extern const Name U_std;
extern const Name U_upper;
extern const Name update;      //!< Command to execute the neuron (sli_neuron)
extern const Name update_node; //!< Command to execute the neuron (sli_neuron)

extern const Name V_act_NMDA; //!< specific to Hill & Tononi 2005
extern const Name V_epsp;     //!< Specific to iaf_chs_2008 neuron
extern const Name V_m;        //!< Membrane potential
extern const Name V_min;   //!< Absolute lower value for the membrane potential
extern const Name V_noise; //!< Specific to iaf_chs_2008 neuron
extern const Name
  V_peak; //!< Spike detection threshold (Brette & Gerstner 2005)
extern const Name V_reset;  //!< Reset potential
extern const Name V_T_star; //!< Specific to gif models
extern const Name V_th;     //!< Threshold
extern const Name
  V_th_alpha_1; //!< Specific to Kobayashi, Tsubo, Shinomoto 2009
extern const Name
  V_th_alpha_2;           //!< Specific to Kobayashi, Tsubo, Shinomoto 2009
extern const Name V_th_v; //!< Specific to amat2_*
extern const Name
<<<<<<< HEAD
  vals_eta; //!< Specific to population point process model (pp_pop_psc_delta)
extern const Name voltage_clamp; //!< Enforce voltage clamp
extern const Name vp;            //!< Node parameter
=======
  val_eta; //!< Specific to population point process model (pp_pop_psc_delta)
extern const Name vp; //!< Node parameter
>>>>>>> 20a164db

extern const Name w;      //!< Specific to Brette & Gerstner 2005 (aeif_cond-*)
extern const Name weight; //!< Connection parameters
extern const Name weight_std; //!< Standard deviation/mean of noisy synapse.
extern const Name weighted_spikes_ex; //!< Weighted incoming excitatory spikes
extern const Name weighted_spikes_in; //!< Weighted incoming inhibitory spikes
extern const Name weights;            //!< Connection parameters --- topology
extern const Name weight_recorder;    //!< Device name
extern const Name with_noise;
extern const Name with_reset; //!< Shall the pp_neuron reset after each spike?
                              //!< (stochastic neuron pp_psc_delta)
extern const Name withgid;    //!< Recorder parameter
extern const Name withpath;   //!< Recorder parameter
extern const Name withport;   //!< Recorder parameter
extern const Name withrport;  //!< Recorder parameter
extern const Name withtargetgid; //!< Recorder parameter
extern const Name withtime;      //!< Recorder parameter
extern const Name withweight;    //!< Recorder parameter

extern const Name x; //!< current scaling factor of the synaptic weight [0...1]
                     //!< (Tsodyks2_connection)

extern const Name z; //!< Number of available synaptic elements per node
extern const Name
  z_connected; //!< Number of connected synaptic elements per node
}
}

#endif<|MERGE_RESOLUTION|>--- conflicted
+++ resolved
@@ -96,17 +96,10 @@
 extern const Name dead_time_random; //!< Random dead time or fixed dead time
                                     //!< (stochastic neuron pp_psc_delta)
 extern const Name dead_time_shape;  //!< Shape parameter of the dead time
-<<<<<<< HEAD
-                                    //!< distribution (stochastic neuron
-                                    //!< pp_psc_delta)
+//!< distribution (stochastic neuron pp_psc_delta)
 extern const Name delay;            //!< Connection parameters
 extern const Name delays;           //!< Connection parameters
 extern const Name delta_P;          //!< specific to Hill & Tononi 2005
-=======
-//!< distribution (stochastic neuron pp_psc_delta)
-extern const Name delay;   //!< Connection parameters
-extern const Name delays;  //!< Connection parameters --- required by topology
->>>>>>> 20a164db
 extern const Name Delta_T; //!< Specific to Brette & Gerstner 2005 (aeif_cond-*)
 extern const Name delta_tau; //!< Specific to correlation_and correlomatrix
                              //!< detector
@@ -143,27 +136,13 @@
 extern const Name E_sfa;        //!< Other adaptation
 extern const Name element_type; //!< Node type
 extern const Name epoch;
-<<<<<<< HEAD
-extern const Name eps;             //!< MSP growth curve parameter
+extern const Name eps;    //!< MSP growth curve parameter
 extern const Name equilibrate;     //!< specific to ht_neuron
-extern const Name eq12;            //!< used for iaflossless_count_exp
-extern const Name eq13;            //!< used for iaflossless_count_exp
-extern const Name eq7;             //!< used for iaflossless_count_exp
-extern const Name eq9;             //!< used for iaflossless_count_exp
-extern const Name eqs7and9;        //!< used for iaflossless_count_exp
-extern const Name error;           //!< Indicates an error in a neuron
-extern const Name eta;             //!< MSP growth curve parameter
-extern const Name events;          //!< Recorder parameter
-extern const Name ex_spikes;       //!< Number of arriving excitatory spikes
-extern const Name exc_conductance; //!< Recorder parameter
-=======
-extern const Name eps;    //!< MSP growth curve parameter
 extern const Name error;  //!< Indicates an error (sli_neuron)
 extern const Name eta;    //!< MSP growth curve parameter
 extern const Name events; //!< Recorder parameter
 extern const Name
   ex_spikes; //!< Number of arriving excitatory spikes (sli_neuron)
->>>>>>> 20a164db
 
 extern const Name F_lower;
 extern const Name F_mean;
@@ -225,7 +204,6 @@
 extern const Name HMIN; //!< Smallest integration step for adaptive stepsize
                         //!< (Brette & Gerstner 2005)
 
-<<<<<<< HEAD
 extern const Name I;         //!< Specific to mirollo_strogatz_ps
 extern const Name I_adapt;   //!< Goal of current homeostasis
                              //!< (current homeostasis)
@@ -234,8 +212,9 @@
 extern const Name I_h;       //!< specific to Hill & Tononi 2005
 extern const Name I_in;      //!< Inhibitory synaptic input current
 extern const Name I_KNa;     //!< specific to Hill & Tononi 2005
+extern const Name I_L;       //!< Leak current
 extern const Name I_NaP;     //!< specific to Hill & Tononi 2005
-extern const Name I_L;       //!< Leak current
+extern const Name I_stc;     //!< relevant for gif models
 extern const Name I_std;     //!< Standard deviation of current distribution
                              //!< (current homeostasis)
 extern const Name I_syn;     //!< used for iaflossless_count_exp
@@ -247,36 +226,15 @@
 extern const Name I_total;   //!< Total current (current homeostasis)
 extern const Name in_spikes; //!< Number of arriving inhibitory spikes
 extern const Name Inact_n;   //!< Specific to Hodgkin Huxley models
-=======
-extern const Name I; //!< Specific to mirollo_strogatz_ps
-extern const Name
-  I_adapt;               //!< Goal of current homeostasis (current homeostasis)
-extern const Name I_e;   //!< Input current
-extern const Name I_L;   //!< Leak current
-extern const Name I_stc; //!< Specific to gif models
-extern const Name
-  I_std; //!< Standard deviation of current distribution (current homeostasis)
-extern const Name I_syn; //!< Total synaptic current
-extern const Name
-  I_syn_ex; //!< Total excitatory synaptic current (iaf_tum_2000)
-extern const Name
-  I_syn_in;                //!< Total inhibitory synaptic current (iaf_tum_2000)
-extern const Name I_total; //!< Total current (current homeostasis)
 extern const Name
   in_spikes; //!< Number of arriving inhibitory spikes (sli_neuron)
 extern const Name Inact_n; //!< Specific to Hodgkin Huxley models
->>>>>>> 20a164db
 extern const Name
   Inact_p; //!< Specific to Hodgkin Huxley models with gap junctions
 extern const Name index_map;               //!< Parameters for MUSIC devices
 extern const Name individual_spike_trains; //!< Generator parameters
 extern const Name inh_conductance;         //!< Recorder parameter
-<<<<<<< HEAD
-extern const Name input_currents_ex;       //!< Incoming excitatory currents
-extern const Name input_currents_in;       //!< Incoming inhibitory currents
 extern const Name instant_unblock_NMDA;    //!< specific to Hill-Tononi
-=======
->>>>>>> 20a164db
 extern const Name
   Interpol_Order;           //!< Interpolation order (precise timing neurons)
 extern const Name interval; //!< Recorder parameter
@@ -309,16 +267,9 @@
 extern const Name n_events;   //!< Recorder parameter
 extern const Name
   n_proc; //!< Number of component processes of ppd_sup_/gamma_sup_generator
-<<<<<<< HEAD
 extern const Name n_receptors;         //!< number of receptor ports
-extern const Name needs_prelim_update; //!< Node parameter
 extern const Name neuron;              //!< Node type
 extern const Name NMDA;
-=======
-extern const Name n_receptors;   //!< number of receptor ports
-extern const Name n_synapses;    //!< Multisynapse models
-extern const Name neuron;        //!< Node type
->>>>>>> 20a164db
 extern const Name node_uses_wfr; //!< Node parameter
 extern const Name noise;         //!< Specific to iaf_chs_2008 neuron
 
@@ -420,26 +371,18 @@
 extern const Name target;    //!< Connection parameters
 extern const Name target_thread; //!< Connection parameters
 extern const Name targets;       //!< Connection parameters
-<<<<<<< HEAD
-extern const Name tau_1;   //!< Specific to Kobayashi, Tsubo, Shinomoto 2009
-extern const Name tau_2;   //!< Specific to Kobayashi, Tsubo, Shinomoto 2009
-extern const Name tau_ahp; //!< Specific to iaf_chxk_2008 neuron
-extern const Name tau_Ca;  //!< Rate of loss of calcium concentration
-extern const Name tau_decay_AMPA;   //!< specific to Hill & Tononi 2005
-extern const Name tau_decay_GABA_A; //!< specific to Hill & Tononi 2005
-extern const Name tau_decay_GABA_B; //!< specific to Hill & Tononi 2005
-extern const Name tau_decay_NMDA;   //!< specific to Hill & Tononi 2005
-extern const Name tau_epsp;         //!< Specific to iaf_chs_2008 neuron
-=======
 extern const Name tau_1;     //!< Specific to Kobayashi, Tsubo, Shinomoto 2009
 extern const Name tau_2;     //!< Specific to Kobayashi, Tsubo, Shinomoto 2009
 extern const Name tau_ahp;   //!< Specific to iaf_chxk_2008 neuron
 extern const Name tau_Ca;    //!< Rate of loss of calcium concentration
 extern const Name tau_decay; //!< Synapse decay constant (beta fct decay)
+extern const Name tau_decay_AMPA;   //!< specific to Hill & Tononi 2005
+extern const Name tau_decay_GABA_A; //!< specific to Hill & Tononi 2005
+extern const Name tau_decay_GABA_B; //!< specific to Hill & Tononi 2005
+extern const Name tau_decay_NMDA;   //!< specific to Hill & Tononi 2005
 extern const Name tau_epsp;  //!< Specific to iaf_chs_2008 neuron
 extern const Name tau_eta;   //!< Specific to population point process model
                              //!< (pp_pop_psc_delta)
->>>>>>> 20a164db
 extern const Name
   tau_fac; //!< facilitation time constant (ms) (Tsodyks2_connection)
 extern const Name
@@ -455,50 +398,26 @@
 extern const Name tau_P;             //!< specific to Hill & Tononi 2005
 extern const Name
   tau_rec; //!< time constant for recovery (ms) (Tsodyks2_connection)
-<<<<<<< HEAD
-extern const Name
-  tau_recs; //!< time constant for recovery (ms) (property arrays)
-extern const Name tau_reset;       //!< Specific to iaf_chs_2008 neuron
+extern const Name tau_reset;  //!< Specific to iaf_chs_2008 neuron
+extern const Name tau_rise;   //!< Synapse rise constant (beta fct rise)
 extern const Name tau_rise_AMPA;   //!< specific to Hill & Tononi 2005
 extern const Name tau_rise_GABA_A; //!< specific to Hill & Tononi 2005
 extern const Name tau_rise_GABA_B; //!< specific to Hill & Tononi 2005
 extern const Name tau_rise_NMDA;   //!< specific to Hill & Tononi 2005
-extern const Name tau_rr;          //!< Other adaptation
-extern const Name tau_sfa;         //!< Other adaptation
-extern const Name tau_spike;       //!< Specific to Hill-Tononi (2005)
-extern const Name tau_stc;         //!< Specific to gif models
-extern const Name tau_syn;         //!< Synapse time constant
-extern const Name tau_syn_ex;      //!< Excitatory synaptic time constant
-extern const Name tau_syn_in;      //!< Inhibitory synaptic time constant
-extern const Name tau_theta;       //!< Specific to Hill-Tononi (2005)
-extern const Name tau_v;           //!< Specific to amat2_*
-extern const Name tau_vacant;      //!< Parameter for MSP dynamics
-extern const Name tau_w; //!< Specific to Brette & Gerstner 2005 (aeif_cond-*)
-extern const Name taus_decay; //!< Synapse decay constants (array)
-extern const Name taus_eta;   //!< Specific to population point process model
-                              //!< (pp_pop_psc_delta)
-extern const Name taus_rise;  //!< Synapse rise constants (array)
-extern const Name taus_syn;   //!< Synapse time constants (array)
-extern const Name taus_rise;  //!< Synapse rise constants (array)
-extern const Name taus_decay; //!< Synapse decay constants (array)
-extern const Name theta;    //!< Did not compile without (theta neuron problem)
-extern const Name theta_eq; //!< specific to Hill & Tononi 2005
-extern const Name thread;   //!< Node parameter
-=======
-extern const Name tau_reset;  //!< Specific to iaf_chs_2008 neuron
-extern const Name tau_rise;   //!< Synapse rise constant (beta fct rise)
 extern const Name tau_rr;     //!< Other adaptation
 extern const Name tau_sfa;    //!< Other adaptation
+extern const Name tau_spike;       //!< Specific to Hill-Tononi (2005)
 extern const Name tau_stc;    //!< Specific to gif models
 extern const Name tau_syn;    //!< Synapse time constant
 extern const Name tau_syn_ex; //!< Excitatory synaptic time constant
 extern const Name tau_syn_in; //!< Inhibitory synaptic time constant
+extern const Name tau_theta;       //!< Specific to Hill-Tononi (2005)
 extern const Name tau_v;      //!< Specific to amat2_*
 extern const Name tau_vacant; //!< Parameter for MSP dynamics
 extern const Name tau_w;  //!< Specific to Brette & Gerstner 2005 (aeif_cond-*)
 extern const Name theta;  //!< Did not compile without (theta neuron problem)
+extern const Name theta_eq; //!< specific to Hill & Tononi 2005
 extern const Name thread; //!< Node parameter
->>>>>>> 20a164db
 extern const Name thread_local_id; //!< Thead-local ID of node,
                                    //!< see Kunkel et al 2014, Sec 3.3.2
 extern const Name time_in_steps;   //!< Recorder parameter
@@ -536,14 +455,9 @@
   V_th_alpha_2;           //!< Specific to Kobayashi, Tsubo, Shinomoto 2009
 extern const Name V_th_v; //!< Specific to amat2_*
 extern const Name
-<<<<<<< HEAD
-  vals_eta; //!< Specific to population point process model (pp_pop_psc_delta)
-extern const Name voltage_clamp; //!< Enforce voltage clamp
-extern const Name vp;            //!< Node parameter
-=======
   val_eta; //!< Specific to population point process model (pp_pop_psc_delta)
+extern const Name theta_eq; //!< specific to Hill & Tononi 2005
 extern const Name vp; //!< Node parameter
->>>>>>> 20a164db
 
 extern const Name w;      //!< Specific to Brette & Gerstner 2005 (aeif_cond-*)
 extern const Name weight; //!< Connection parameters
