/*
 *  recording_device.cpp
 *
 *  This file is part of NEST.
 *
 *  Copyright (C) 2004 The NEST Initiative
 *
 *  NEST is free software: you can redistribute it and/or modify
 *  it under the terms of the GNU General Public License as published by
 *  the Free Software Foundation, either version 2 of the License, or
 *  (at your option) any later version.
 *
 *  NEST is distributed in the hope that it will be useful,
 *  but WITHOUT ANY WARRANTY; without even the implied warranty of
 *  MERCHANTABILITY or FITNESS FOR A PARTICULAR PURPOSE.  See the
 *  GNU General Public License for more details.
 *
 *  You should have received a copy of the GNU General Public License
 *  along with NEST.  If not, see <http://www.gnu.org/licenses/>.
 *
 */

// Includes from libnestutil:
#include "compose.hpp"
#include "kernel_manager.h"

#include "recording_device.h"

nest::RecordingDevice::Parameters_::Parameters_()
  : label_()
  , time_in_steps_( false )
<<<<<<< HEAD
=======
  , precise_times_( false )
  , withgid_( withgid )
  , withtime_( withtime )
  , withweight_( withweight )
  , withtargetgid_( withtargetgid )
  , withport_( withport )
  , withrport_( withrport )
  , precision_( 3 )
  , scientific_( false )
  , user_set_precise_times_( false )
  , user_set_precision_( false )
  , binary_( false )
  , fbuffer_size_( -1 ) // -1 marks use of default buffer
  , label_()
  , file_ext_( file_ext )
  , filename_()
  , close_after_simulate_( false )
  , flush_after_simulate_( true )
  , flush_records_( false )
  , close_on_reset_( true )
  , use_gid_in_filename_( true )
>>>>>>> e2e58c01
{
  record_to_.push_back( LiteralDatum( Name( "memory" ) ) );
}

void
nest::RecordingDevice::Parameters_::get( const RecordingDevice& device,
  DictionaryDatum& d ) const
{
  ( *d )[ names::label ] = label_;
  ( *d )[ names::time_in_steps ] = time_in_steps_;
<<<<<<< HEAD
  ( *d )[ names::record_to ] = record_to_;
}

void
nest::RecordingDevice::Parameters_::set( const RecordingDevice&,
					 const DictionaryDatum& d,
					 long n_events )
{
  updateValue< std::string >( d, names::label, label_ );

  bool time_in_steps = time_in_steps_;
  updateValue< bool >( d, names::time_in_steps, time_in_steps );
  if ( time_in_steps != time_in_steps_ and n_events != 0 )
  {
    throw BadProperty("Property /time_in_steps cannot be set if recordings exist. "
		      "Please clear the events first by setting /n_events to 0.");
=======
  if ( rd.mode_ == RecordingDevice::WEIGHT_RECORDER
    or rd.mode_ == RecordingDevice::SPIKE_DETECTOR
    or rd.mode_ == RecordingDevice::SPIN_DETECTOR )
  {
    ( *d )[ names::precise_times ] = precise_times_;
  }
  // We must maintain /to_file, /to_screen, and /to_memory, because
  // the new /record_to feature is not working in Pynest.
  ( *d )[ names::to_screen ] = to_screen_;
  ( *d )[ names::to_memory ] = to_memory_;
  ( *d )[ names::to_file ] = to_file_;
  if ( rd.mode_ == RecordingDevice::MULTIMETER )
  {
    ( *d )[ names::to_accumulator ] = to_accumulator_;
  }
  ArrayDatum ad;
  if ( to_file_ )
  {
    ad.push_back( LiteralDatum( names::file ) );
  }
  if ( to_memory_ )
  {
    ad.push_back( LiteralDatum( names::memory ) );
  }
  if ( to_screen_ )
  {
    ad.push_back( LiteralDatum( names::screen ) );
  }
  if ( rd.mode_ == RecordingDevice::MULTIMETER )
  {
    if ( to_accumulator_ )
    {
      ad.push_back( LiteralDatum( names::accumulator ) );
    }
  }
  ( *d )[ names::record_to ] = ad;

  ( *d )[ names::file_extension ] = file_ext_;
  ( *d )[ names::precision ] = precision_;
  ( *d )[ names::scientific ] = scientific_;

  ( *d )[ names::binary ] = binary_;
  ( *d )[ names::fbuffer_size ] = fbuffer_size_;

  ( *d )[ names::close_after_simulate ] = close_after_simulate_;
  ( *d )[ names::flush_after_simulate ] = flush_after_simulate_;
  ( *d )[ names::flush_records ] = flush_records_;
  ( *d )[ names::close_on_reset ] = close_on_reset_;

  ( *d )[ names::use_gid_in_filename ] = use_gid_in_filename_;

  if ( to_file_ && not filename_.empty() )
  {
    initialize_property_array( d, names::filenames );
    append_property( d, names::filenames, filename_ );
  }
}

void
nest::RecordingDevice::Parameters_::set( const RecordingDevice& rd,
  Buffers_& B,
  const DictionaryDatum& d )
{
  updateValue< std::string >( d, names::label, label_ );
  updateValue< bool >( d, names::withgid, withgid_ );
  updateValue< bool >( d, names::withtime, withtime_ );
  updateValue< bool >( d, names::withweight, withweight_ );
  updateValue< bool >( d, names::withtargetgid, withtargetgid_ );
  updateValue< bool >( d, names::withport, withport_ );
  updateValue< bool >( d, names::withrport, withrport_ );
  updateValue< bool >( d, names::time_in_steps, time_in_steps_ );
  if ( rd.mode_ == RecordingDevice::SPIKE_DETECTOR
    or rd.mode_ == RecordingDevice::WEIGHT_RECORDER
    or rd.mode_ == RecordingDevice::SPIN_DETECTOR )
  {
    if ( d->known( names::precise_times ) )
    {
      user_set_precise_times_ = true;
      updateValue< bool >( d, names::precise_times, precise_times_ );
    }
  }
  updateValue< std::string >( d, names::file_extension, file_ext_ );
  if ( d->known( names::precision ) )
  {
    user_set_precision_ = true;
    updateValue< long >( d, names::precision, precision_ );
  }
  updateValue< bool >( d, names::scientific, scientific_ );

  updateValue< bool >( d, names::binary, binary_ );

  long fbuffer_size = -1;
  if ( updateValue< long >( d, names::fbuffer_size, fbuffer_size ) )
  {
    if ( B.fs_.is_open() )
    {
      throw BadProperty( "fbuffer_size cannot be set on open files." );
    }

    // prohibit negative sizes but allow Create_l_i_D to reset -1 on prototype
    if ( fbuffer_size < 0
      and not( rd.node_.get_vp() == -1 and fbuffer_size == -1 ) )
    {
      throw BadProperty( "fbuffer_size must be >= 0." );
    }
    fbuffer_size_ = fbuffer_size;
>>>>>>> e2e58c01
  }
  time_in_steps_ = time_in_steps;

<<<<<<< HEAD
  ArrayDatum record_to;
  if ( updateValue< ArrayDatum >( d, names::record_to, record_to ) )
  {
    record_to_.clear();
    for ( Token* t = record_to.begin(); t != record_to.end(); ++t )
    {
      Name backend_name( getValue< std::string >( *t ) );
      if ( not kernel().io_manager.is_valid_recording_backend( backend_name ) )
      {
        std::string msg = String::compose( "Unknown recording backend '%1'",
                                           backend_name.toString() );
        throw BadProperty( msg );
      }
      record_to_.push_back( LiteralDatum( backend_name ) );
    }
  }
=======
  updateValue< bool >( d, names::close_after_simulate, close_after_simulate_ );
  updateValue< bool >( d, names::flush_after_simulate, flush_after_simulate_ );
  updateValue< bool >( d, names::flush_records, flush_records_ );
  updateValue< bool >( d, names::close_on_reset, close_on_reset_ );

  bool tmp_use_gid_in_filename = true;
  updateValue< bool >( d, names::use_gid_in_filename, tmp_use_gid_in_filename );

  // In Pynest we cannot use /record_to, because we have no way to pass
  // values as LiteralDatum. Thus, we must keep the boolean flags.
  // We must have || rec_change at the end, otherwise short-circuiting may
  // mean that some flags are not read.
  bool rec_change = false;
  rec_change =
    updateValue< bool >( d, names::to_screen, to_screen_ ) || rec_change;
  rec_change =
    updateValue< bool >( d, names::to_memory, to_memory_ ) || rec_change;
  rec_change = updateValue< bool >( d, names::to_file, to_file_ ) || rec_change;
  if ( rd.mode_ == RecordingDevice::MULTIMETER )
  {
    rec_change = updateValue< bool >(
                   d, names::to_accumulator, to_accumulator_ ) || rec_change;
  }

  const bool have_record_to = d->known( names::record_to );
  if ( have_record_to )
  {
    // clear all flags
    to_file_ = to_screen_ = to_memory_ = to_accumulator_ = false;

    // check for flags present in array, could be far more elegant ...
    ArrayDatum ad = getValue< ArrayDatum >( d, names::record_to );
    for ( Token* t = ad.begin(); t != ad.end(); ++t )
    {
      if ( *t == LiteralDatum( names::file )
        || *t == Token( names::file.toString() ) )
      {
        to_file_ = true;
      }
      else if ( *t == LiteralDatum( names::memory )
        || *t == Token( names::memory.toString() ) )
      {
        to_memory_ = true;
      }
      else if ( *t == LiteralDatum( names::screen )
        || *t == Token( names::screen.toString() ) )
      {
        to_screen_ = true;
      }
      else if ( rd.mode_ == RecordingDevice::MULTIMETER
        && ( *t == LiteralDatum( names::accumulator )
                  || *t == Token( names::accumulator.toString() ) ) )
      {
        to_accumulator_ = true;
      }
      else
      {
        if ( rd.mode_ == RecordingDevice::MULTIMETER )
        {
          throw BadProperty(
            "/to_record must be array, allowed entries: /file, /memory, "
            "/screen, /accumulator." );
        }
        else
        {
          throw BadProperty(
            "/to_record must be array, allowed entries: /file, /memory, "
            "/screen." );
        }
      }
    }
  }

  if ( ( rec_change || have_record_to ) && to_file_ && to_memory_ )
  {
    LOG( M_INFO,
      "RecordingDevice::set_status",
      "Data will be recorded to file and to memory." );
  }

  if ( to_accumulator_
    && ( to_file_ || to_screen_ || to_memory_ || withgid_ || withweight_ ) )
  {
    to_file_ = to_screen_ = to_memory_ = withgid_ = withweight_ = false;
    LOG( M_WARNING,
      "RecordingDevice::set_status()",
      "Accumulator mode selected. All incompatible properties "
      "(to_file, to_screen, to_memory, withgid, withweight) "
      "have been set to false." );
  }

  if ( not tmp_use_gid_in_filename and label_.empty() )
  {
    throw BadProperty(
      "If /use_gid_in_filename is false, /label must be specified." );
  }
  else
  {
    use_gid_in_filename_ = tmp_use_gid_in_filename;
  }
}

void
nest::RecordingDevice::State_::get( DictionaryDatum& d,
  const Parameters_& p ) const
{
  // if we already have the n_events entry, we add to it, otherwise we create it
  if ( d->known( names::n_events ) )
  {
    ( *d )[ names::n_events ] =
      getValue< long >( d, names::n_events ) + events_;
  }
  else
  {
    ( *d )[ names::n_events ] = events_;
  }

  DictionaryDatum dict;

  // if we already have the events dict, we use it, otherwise we create it
  if ( not d->known( names::events ) )
  {
    dict = DictionaryDatum( new Dictionary );
  }
  else
  {
    dict = getValue< DictionaryDatum >( d, names::events );
  }

  if ( p.withgid_ )
  {
    assert( not p.to_accumulator_ );
    initialize_property_intvector( dict, names::senders );
    append_property(
      dict, names::senders, std::vector< long >( event_senders_ ) );
  }

  if ( p.withweight_ )
  {
    assert( not p.to_accumulator_ );
    initialize_property_doublevector( dict, names::weights );
    append_property(
      dict, names::weights, std::vector< double >( event_weights_ ) );
  }

  if ( p.withtargetgid_ )
  {
    assert( not p.to_accumulator_ );
    initialize_property_intvector( dict, names::targets );
    append_property(
      dict, names::targets, std::vector< long >( event_targets_ ) );
  }

  if ( p.withport_ )
  {
    assert( not p.to_accumulator_ );
    initialize_property_intvector( dict, names::ports );
    append_property( dict, names::ports, std::vector< long >( event_ports_ ) );
  }

  if ( p.withrport_ )
  {
    assert( not p.to_accumulator_ );
    initialize_property_intvector( dict, names::rports );
    append_property(
      dict, names::rports, std::vector< long >( event_rports_ ) );
  }

  if ( p.withtime_ )
  {
    if ( p.time_in_steps_ )
    {
      initialize_property_intvector( dict, names::times );
      // When not accumulating, we just add time data. When accumulating, we
      // must add time data only from one thread and ensure that time data from
      // other threads is either empty of identical to what is present.
      if ( not p.to_accumulator_ )
      {
        append_property(
          dict, names::times, std::vector< long >( event_times_steps_ ) );
      }
      else
      {
        provide_property(
          dict, names::times, std::vector< long >( event_times_steps_ ) );
      }

      if ( p.precise_times_ )
      {
        initialize_property_doublevector( dict, names::offsets );
        if ( not p.to_accumulator_ )
        {
          append_property( dict,
            names::offsets,
            std::vector< double >( event_times_offsets_ ) );
        }
        else
        {
          provide_property( dict,
            names::offsets,
            std::vector< double >( event_times_offsets_ ) );
        }
      }
    }
    else
    {
      initialize_property_doublevector( dict, names::times );
      if ( not p.to_accumulator_ )
      {
        append_property(
          dict, names::times, std::vector< double >( event_times_ms_ ) );
      }
      else
      {
        provide_property(
          dict, names::times, std::vector< double >( event_times_ms_ ) );
      }
    }
  }

  ( *d )[ names::events ] = dict;
}

void
nest::RecordingDevice::State_::set( const DictionaryDatum& d )
{
  long ne = 0;
  if ( updateValue< long >( d, names::n_events, ne ) )
  {
    if ( ne == 0 )
    {
      events_ = 0;
    }
    else
    {
      throw BadProperty( "n_events can only be set to 0." );
    }
  }
}

nest::RecordingDevice::Buffers_::Buffers_()
  : fs_()
  , fbuffer_( 0 )
  , fbuffer_size_( -1 )
{
}

nest::RecordingDevice::Buffers_::~Buffers_()
{
  if ( fbuffer_ )
  {
    delete[] fbuffer_;
  }
}


/* ----------------------------------------------------------------
 * Default and copy constructor and destructor for device
 * ---------------------------------------------------------------- */

nest::RecordingDevice::RecordingDevice( const Node& n,
  Mode mode,
  const std::string& file_ext,
  bool withtime,
  bool withgid,
  bool withweight,
  bool withtargetgid,
  bool withport,
  bool withrport )
  : Device()
  , node_( n )
  , mode_( mode )
  , P_( file_ext,
      withtime,
      withgid,
      withweight,
      withtargetgid,
      withport,
      withrport )
  , S_()
  , B_()
{
}

nest::RecordingDevice::RecordingDevice( const Node& n,
  const RecordingDevice& d )
  : Device( d )
  , node_( n )
  , mode_( d.mode_ )
  , P_( d.P_ )
  , S_( d.S_ )
  , B_() // do not copy
{
}

/* ----------------------------------------------------------------
 * Device initialization functions
 * ---------------------------------------------------------------- */

void
nest::RecordingDevice::init_parameters( const RecordingDevice& pr )
{
  Device::init_parameters( pr );

  P_ = pr.P_;
  S_ = pr.S_;
>>>>>>> e2e58c01
}

nest::RecordingDevice::State_::State_()
  : n_events_( 0 )
{
}

void
nest::RecordingDevice::State_::get( DictionaryDatum& d ) const
{
<<<<<<< HEAD
  // if we already have the n_events entry, we add to it, otherwise we create it
  if ( d->known( names::n_events ) )
  {
    long n_events = getValue< long >( d, names::n_events );
    ( *d )[ names::n_events ] = n_events + n_events_;
=======
  Device::init_buffers();

  // we only close files here, opening is left to calibrate()
  // we must not touch B_.fbuffer_ here, as it will be used
  // as long as B_.fs_ exists.
  if ( P_.close_on_reset_ && B_.fs_.is_open() )
  {
    B_.fs_.close();
    P_.filename_.clear(); // filename_ only visible while file open
  }
}

void
nest::RecordingDevice::calibrate()
{
  Device::calibrate();

  if ( P_.to_file_ )
  {
    // do we need to (re-)open the file
    bool newfile = false;

    if ( not B_.fs_.is_open() )
    {
      newfile = true; // no file from before
      P_.filename_ = build_filename_();
    }
    else
    {
      std::string newname = build_filename_();
      if ( newname != P_.filename_ )
      {
        std::string msg = String::compose(
          "Closing file '%1', opening file '%2'", P_.filename_, newname );
        LOG( M_INFO, "RecordingDevice::calibrate()", msg );

        B_.fs_.close(); // close old file
        P_.filename_ = newname;
        newfile = true;
      }
    }

    if ( newfile )
    {
      assert( not B_.fs_.is_open() );

      // pubsetbuf() must be called before the opening file: otherwise, it has
      // no effect (libstdc++) or may lead to undefined behavior (libc++), see
      // http://en.cppreference.com/w/cpp/io/basic_filebuf/setbuf.
      if ( P_.fbuffer_size_ >= 0 )
      {
        if ( B_.fbuffer_ )
        {
          delete[] B_.fbuffer_;
          B_.fbuffer_ = 0;
        }
        // invariant: B_.fbuffer_ == 0

        if ( P_.fbuffer_size_ > 0 )
        {
          B_.fbuffer_ = new char[ P_.fbuffer_size_ ];
        }
        // invariant: ( P_.fbuffer_size_ == 0 and B_.fbuffer_ == 0 )
        //            or
        //            ( P_.fbuffer_size_ > 0 and B_.fbuffer_ != 0 )

        B_.fbuffer_size_ = P_.fbuffer_size_;

        std::basic_streambuf< char >* res =
          B_.fs_.rdbuf()->pubsetbuf( B_.fbuffer_, B_.fbuffer_size_ );

        if ( res == 0 )
        {
          LOG( M_ERROR,
            "RecordingDevice::calibrate()",
            "Failed to set file buffer." );
          throw IOError();
        }
      }

      if ( kernel().io_manager.overwrite_files() )
      {
        if ( P_.binary_ )
        {
          B_.fs_.open( P_.filename_.c_str(), std::ios::out | std::ios::binary );
        }
        else
        {
          B_.fs_.open( P_.filename_.c_str() );
        }
      }
      else
      {
        // try opening for reading
        std::ifstream test( P_.filename_.c_str() );
        if ( test.good() )
        {
          std::string msg = String::compose(
            "The device file '%1' exists already and will not be overwritten. "
            "Please change data_path, data_prefix or label, or set "
            "/overwrite_files to true in the root node.",
            P_.filename_ );
          LOG( M_ERROR, "RecordingDevice::calibrate()", msg );
          throw IOError();
        }
        else
        {
          test.close();
        }

        // file does not exist, so we can open
        if ( P_.binary_ )
        {
          B_.fs_.open( P_.filename_.c_str(), std::ios::out | std::ios::binary );
        }
        else
        {
          B_.fs_.open( P_.filename_.c_str() );
        }
      }
    }

    if ( not B_.fs_.good() )
    {
      std::string msg = String::compose(
        "I/O error while opening file '%1'. "
        "This may be caused by too many open files in networks "
        "with many recording devices and threads.",
        P_.filename_ );
      LOG( M_ERROR, "RecordingDevice::calibrate()", msg );

      if ( B_.fs_.is_open() )
      {
        B_.fs_.close();
      }
      P_.filename_.clear();
      throw IOError();
    }

    /* Set formatting
       Formatting is not applied to std::cout for screen output,
       since different devices may have different settings and
       this would lead to a mess.
     */
    if ( P_.scientific_ )
    {
      B_.fs_ << std::scientific;
    }
    else
    {
      B_.fs_ << std::fixed;
    }

    B_.fs_ << std::setprecision( P_.precision_ );
>>>>>>> e2e58c01
  }
  else
  {
<<<<<<< HEAD
    ( *d )[ names::n_events ] = n_events_;
=======
    if ( P_.flush_after_simulate_ )
    {
      B_.fs_.flush();
    }

    if ( not B_.fs_.good() )
    {
      std::string msg =
        String::compose( "I/O error while opening file '%1'", P_.filename_ );
      LOG( M_ERROR, "RecordingDevice::post_run_cleanup()", msg );

      throw IOError();
    }
>>>>>>> e2e58c01
  }
}

void
nest::RecordingDevice::State_::set( const DictionaryDatum& d,
  const RecordingDevice& rd )
{
  long n_events = n_events_;
  if ( updateValue< long >( d, names::n_events, n_events ) )
  {
    if ( n_events == 0 )
    {
      kernel().io_manager.clear_recording_backends( rd );
      n_events_ = n_events;
    }
<<<<<<< HEAD
    else
=======

    if ( P_.flush_after_simulate_ )
    {
      B_.fs_.flush();
    }
    if ( not B_.fs_.good() )
>>>>>>> e2e58c01
    {
      throw BadProperty( "Property /n_events can only be set "
        "to 0 (which clears all stored events)." );
    }
  }
}

void
nest::RecordingDevice::set_status( const DictionaryDatum& d )
{
  State_ stmp = S_;         // temporary copy in case of errors
  stmp.set( d, *this );     // throws if BadProperty
  Parameters_ ptmp = P_;    // temporary copy in case of errors
  ptmp.set( *this, d, stmp.n_events_ ); // throws if BadProperty

  Device::set_status( d );
  kernel().io_manager.set_recording_device_status( *this, d );

  // if we get here, temporaries contain consistent set of properties
  P_ = ptmp;
  S_ = stmp;
<<<<<<< HEAD
=======

  if ( not P_.to_file_ && B_.fs_.is_open() )
  {
    B_.fs_.close();
    P_.filename_.clear();
  }

  if ( S_.events_ == 0 )
  {
    S_.clear_events();
  }
}


void
nest::RecordingDevice::record_event( const Event& event, bool endrecord )
{
  ++S_.events_;
  const index sender = event.get_sender_gid();
  const Time stamp = event.get_stamp();
  const double offset = event.get_offset();
  const double weight = event.get_weight();
  const long port = event.get_port();
  const long rport = event.get_rport();

  index target = -1;
  if ( P_.withtargetgid_ )
  {
    const WeightRecorderEvent* wr_e =
      dynamic_cast< const WeightRecorderEvent* >( &event );
    if ( wr_e != 0 )
    {
      target = wr_e->get_receiver_gid();
    }
    else
    {
      target = event.get_receiver_gid();
    }
  }

  if ( P_.to_screen_ )
  {
    print_id_( std::cout, sender );
    print_target_( std::cout, target );
    print_port_( std::cout, port );
    print_rport_( std::cout, rport );
    print_time_( std::cout, stamp, offset );
    print_weight_( std::cout, weight );
    if ( endrecord )
    {
      std::cout << '\n';
    }
  }

  if ( P_.to_file_ )
  {
    print_id_( B_.fs_, sender );
    print_target_( B_.fs_, target );
    print_port_( B_.fs_, port );
    print_rport_( B_.fs_, rport );
    print_time_( B_.fs_, stamp, offset );
    print_weight_( B_.fs_, weight );
    if ( endrecord )
    {
      B_.fs_ << '\n';
      if ( P_.flush_records_ )
      {
        B_.fs_.flush();
      }
    }
  }

  // storing data when recording to accumulator relies on the fact
  // that multimeter will call us only once per accumulation step
  if ( P_.to_memory_ || P_.to_accumulator_ )
  {
    store_data_( sender, stamp, offset, weight, target, port, rport );
  }
}

void
nest::RecordingDevice::print_id_( std::ostream& os, index gid )
{
  if ( P_.withgid_ )
  {
    os << gid << '\t';
  }
}

void
nest::RecordingDevice::print_time_( std::ostream& os,
  const Time& t,
  double offs )
{
  if ( not P_.withtime_ )
  {
    return;
  }
  if ( P_.time_in_steps_ )
  {
    os << t.get_steps() << '\t';
    if ( P_.precise_times_ )
    {
      os << offs << '\t';
    }
  }
  else if ( P_.precise_times_ )
  {
    os << t.get_ms() - offs << '\t';
  }
  else
  {
    os << t.get_ms() << '\t';
  }
}

void
nest::RecordingDevice::print_weight_( std::ostream& os, double weight )
{
  if ( P_.withweight_ )
  {
    os << weight << '\t';
  }
}

void
nest::RecordingDevice::print_target_( std::ostream& os, index gid )
{
  if ( P_.withtargetgid_ )
  {
    os << gid << '\t';
  }
}

void
nest::RecordingDevice::print_port_( std::ostream& os, long port )
{
  if ( P_.withport_ )
  {
    os << port << '\t';
  }
}

void
nest::RecordingDevice::print_rport_( std::ostream& os, long rport )
{
  if ( P_.withrport_ )
  {
    os << rport << '\t';
  }
}

void
nest::RecordingDevice::store_data_( index sender,
  const Time& t,
  double offs,
  double weight,
  index target,
  long port,
  long rport )
{
  if ( P_.withgid_ )
  {
    S_.event_senders_.push_back( sender );
  }
  if ( P_.withtime_ )
  {
    if ( P_.time_in_steps_ )
    {
      S_.event_times_steps_.push_back( t.get_steps() );
      if ( P_.precise_times_ )
      {
        S_.event_times_offsets_.push_back( offs );
      }
    }
    else if ( P_.precise_times_ )
    {
      S_.event_times_ms_.push_back( t.get_ms() - offs );
    }
    else
    {
      S_.event_times_ms_.push_back( t.get_ms() );
    }
  }

  if ( P_.withweight_ )
  {
    S_.event_weights_.push_back( weight );
  }
  if ( P_.withtargetgid_ )
  {
    S_.event_targets_.push_back( target );
  }
  if ( P_.withport_ )
  {
    S_.event_ports_.push_back( port );
  }
  if ( P_.withrport_ )
  {
    S_.event_rports_.push_back( rport );
  }
}


const std::string
nest::RecordingDevice::build_filename_() const
{
  // number of digits in number of virtual processes
  const int vpdigits = static_cast< int >(
    std::floor( std::log10( static_cast< float >(
      kernel().vp_manager.get_num_virtual_processes() ) ) ) + 1 );
  const int gidigits = static_cast< int >(
    std::floor( std::log10(
      static_cast< float >( kernel().node_manager.size() ) ) ) + 1 );

  std::ostringstream basename;
  const std::string& path = kernel().io_manager.get_data_path();
  if ( not path.empty() )
  {
    basename << path << '/';
  }
  basename << kernel().io_manager.get_data_prefix();


  if ( not P_.label_.empty() )
  {
    basename << P_.label_;
  }
  else
  {
    basename << node_.get_name();
  }

  if ( not P_.use_gid_in_filename_ and not P_.label_.empty() )
  {
    basename << "-" << std::setfill( '0' ) << std::setw( vpdigits )
             << node_.get_vp();
  }
  else
  {
    basename << "-" << std::setfill( '0' ) << std::setw( gidigits )
             << node_.get_gid() << "-" << std::setfill( '0' )
             << std::setw( vpdigits ) << node_.get_vp();
  }
  return basename.str() + '.' + P_.file_ext_;
}

void
nest::RecordingDevice::State_::clear_events()
{
  events_ = 0;
  event_senders_.clear();
  event_times_ms_.clear();
  event_times_steps_.clear();
  event_times_offsets_.clear();
  event_weights_.clear();
  event_targets_.clear();
  event_ports_.clear();
  event_rports_.clear();
>>>>>>> e2e58c01
}<|MERGE_RESOLUTION|>--- conflicted
+++ resolved
@@ -29,30 +29,7 @@
 nest::RecordingDevice::Parameters_::Parameters_()
   : label_()
   , time_in_steps_( false )
-<<<<<<< HEAD
-=======
-  , precise_times_( false )
-  , withgid_( withgid )
-  , withtime_( withtime )
-  , withweight_( withweight )
-  , withtargetgid_( withtargetgid )
-  , withport_( withport )
-  , withrport_( withrport )
-  , precision_( 3 )
-  , scientific_( false )
-  , user_set_precise_times_( false )
-  , user_set_precision_( false )
-  , binary_( false )
-  , fbuffer_size_( -1 ) // -1 marks use of default buffer
-  , label_()
-  , file_ext_( file_ext )
-  , filename_()
-  , close_after_simulate_( false )
-  , flush_after_simulate_( true )
-  , flush_records_( false )
-  , close_on_reset_( true )
   , use_gid_in_filename_( true )
->>>>>>> e2e58c01
 {
   record_to_.push_back( LiteralDatum( Name( "memory" ) ) );
 }
@@ -63,7 +40,7 @@
 {
   ( *d )[ names::label ] = label_;
   ( *d )[ names::time_in_steps ] = time_in_steps_;
-<<<<<<< HEAD
+  ( *d )[ names::use_gid_in_filename ] = use_gid_in_filename_;
   ( *d )[ names::record_to ] = record_to_;
 }
 
@@ -80,118 +57,9 @@
   {
     throw BadProperty("Property /time_in_steps cannot be set if recordings exist. "
 		      "Please clear the events first by setting /n_events to 0.");
-=======
-  if ( rd.mode_ == RecordingDevice::WEIGHT_RECORDER
-    or rd.mode_ == RecordingDevice::SPIKE_DETECTOR
-    or rd.mode_ == RecordingDevice::SPIN_DETECTOR )
-  {
-    ( *d )[ names::precise_times ] = precise_times_;
-  }
-  // We must maintain /to_file, /to_screen, and /to_memory, because
-  // the new /record_to feature is not working in Pynest.
-  ( *d )[ names::to_screen ] = to_screen_;
-  ( *d )[ names::to_memory ] = to_memory_;
-  ( *d )[ names::to_file ] = to_file_;
-  if ( rd.mode_ == RecordingDevice::MULTIMETER )
-  {
-    ( *d )[ names::to_accumulator ] = to_accumulator_;
-  }
-  ArrayDatum ad;
-  if ( to_file_ )
-  {
-    ad.push_back( LiteralDatum( names::file ) );
-  }
-  if ( to_memory_ )
-  {
-    ad.push_back( LiteralDatum( names::memory ) );
-  }
-  if ( to_screen_ )
-  {
-    ad.push_back( LiteralDatum( names::screen ) );
-  }
-  if ( rd.mode_ == RecordingDevice::MULTIMETER )
-  {
-    if ( to_accumulator_ )
-    {
-      ad.push_back( LiteralDatum( names::accumulator ) );
-    }
-  }
-  ( *d )[ names::record_to ] = ad;
-
-  ( *d )[ names::file_extension ] = file_ext_;
-  ( *d )[ names::precision ] = precision_;
-  ( *d )[ names::scientific ] = scientific_;
-
-  ( *d )[ names::binary ] = binary_;
-  ( *d )[ names::fbuffer_size ] = fbuffer_size_;
-
-  ( *d )[ names::close_after_simulate ] = close_after_simulate_;
-  ( *d )[ names::flush_after_simulate ] = flush_after_simulate_;
-  ( *d )[ names::flush_records ] = flush_records_;
-  ( *d )[ names::close_on_reset ] = close_on_reset_;
-
-  ( *d )[ names::use_gid_in_filename ] = use_gid_in_filename_;
-
-  if ( to_file_ && not filename_.empty() )
-  {
-    initialize_property_array( d, names::filenames );
-    append_property( d, names::filenames, filename_ );
-  }
-}
-
-void
-nest::RecordingDevice::Parameters_::set( const RecordingDevice& rd,
-  Buffers_& B,
-  const DictionaryDatum& d )
-{
-  updateValue< std::string >( d, names::label, label_ );
-  updateValue< bool >( d, names::withgid, withgid_ );
-  updateValue< bool >( d, names::withtime, withtime_ );
-  updateValue< bool >( d, names::withweight, withweight_ );
-  updateValue< bool >( d, names::withtargetgid, withtargetgid_ );
-  updateValue< bool >( d, names::withport, withport_ );
-  updateValue< bool >( d, names::withrport, withrport_ );
-  updateValue< bool >( d, names::time_in_steps, time_in_steps_ );
-  if ( rd.mode_ == RecordingDevice::SPIKE_DETECTOR
-    or rd.mode_ == RecordingDevice::WEIGHT_RECORDER
-    or rd.mode_ == RecordingDevice::SPIN_DETECTOR )
-  {
-    if ( d->known( names::precise_times ) )
-    {
-      user_set_precise_times_ = true;
-      updateValue< bool >( d, names::precise_times, precise_times_ );
-    }
-  }
-  updateValue< std::string >( d, names::file_extension, file_ext_ );
-  if ( d->known( names::precision ) )
-  {
-    user_set_precision_ = true;
-    updateValue< long >( d, names::precision, precision_ );
-  }
-  updateValue< bool >( d, names::scientific, scientific_ );
-
-  updateValue< bool >( d, names::binary, binary_ );
-
-  long fbuffer_size = -1;
-  if ( updateValue< long >( d, names::fbuffer_size, fbuffer_size ) )
-  {
-    if ( B.fs_.is_open() )
-    {
-      throw BadProperty( "fbuffer_size cannot be set on open files." );
-    }
-
-    // prohibit negative sizes but allow Create_l_i_D to reset -1 on prototype
-    if ( fbuffer_size < 0
-      and not( rd.node_.get_vp() == -1 and fbuffer_size == -1 ) )
-    {
-      throw BadProperty( "fbuffer_size must be >= 0." );
-    }
-    fbuffer_size_ = fbuffer_size;
->>>>>>> e2e58c01
   }
   time_in_steps_ = time_in_steps;
 
-<<<<<<< HEAD
   ArrayDatum record_to;
   if ( updateValue< ArrayDatum >( d, names::record_to, record_to ) )
   {
@@ -208,98 +76,9 @@
       record_to_.push_back( LiteralDatum( backend_name ) );
     }
   }
-=======
-  updateValue< bool >( d, names::close_after_simulate, close_after_simulate_ );
-  updateValue< bool >( d, names::flush_after_simulate, flush_after_simulate_ );
-  updateValue< bool >( d, names::flush_records, flush_records_ );
-  updateValue< bool >( d, names::close_on_reset, close_on_reset_ );
-
+  
   bool tmp_use_gid_in_filename = true;
   updateValue< bool >( d, names::use_gid_in_filename, tmp_use_gid_in_filename );
-
-  // In Pynest we cannot use /record_to, because we have no way to pass
-  // values as LiteralDatum. Thus, we must keep the boolean flags.
-  // We must have || rec_change at the end, otherwise short-circuiting may
-  // mean that some flags are not read.
-  bool rec_change = false;
-  rec_change =
-    updateValue< bool >( d, names::to_screen, to_screen_ ) || rec_change;
-  rec_change =
-    updateValue< bool >( d, names::to_memory, to_memory_ ) || rec_change;
-  rec_change = updateValue< bool >( d, names::to_file, to_file_ ) || rec_change;
-  if ( rd.mode_ == RecordingDevice::MULTIMETER )
-  {
-    rec_change = updateValue< bool >(
-                   d, names::to_accumulator, to_accumulator_ ) || rec_change;
-  }
-
-  const bool have_record_to = d->known( names::record_to );
-  if ( have_record_to )
-  {
-    // clear all flags
-    to_file_ = to_screen_ = to_memory_ = to_accumulator_ = false;
-
-    // check for flags present in array, could be far more elegant ...
-    ArrayDatum ad = getValue< ArrayDatum >( d, names::record_to );
-    for ( Token* t = ad.begin(); t != ad.end(); ++t )
-    {
-      if ( *t == LiteralDatum( names::file )
-        || *t == Token( names::file.toString() ) )
-      {
-        to_file_ = true;
-      }
-      else if ( *t == LiteralDatum( names::memory )
-        || *t == Token( names::memory.toString() ) )
-      {
-        to_memory_ = true;
-      }
-      else if ( *t == LiteralDatum( names::screen )
-        || *t == Token( names::screen.toString() ) )
-      {
-        to_screen_ = true;
-      }
-      else if ( rd.mode_ == RecordingDevice::MULTIMETER
-        && ( *t == LiteralDatum( names::accumulator )
-                  || *t == Token( names::accumulator.toString() ) ) )
-      {
-        to_accumulator_ = true;
-      }
-      else
-      {
-        if ( rd.mode_ == RecordingDevice::MULTIMETER )
-        {
-          throw BadProperty(
-            "/to_record must be array, allowed entries: /file, /memory, "
-            "/screen, /accumulator." );
-        }
-        else
-        {
-          throw BadProperty(
-            "/to_record must be array, allowed entries: /file, /memory, "
-            "/screen." );
-        }
-      }
-    }
-  }
-
-  if ( ( rec_change || have_record_to ) && to_file_ && to_memory_ )
-  {
-    LOG( M_INFO,
-      "RecordingDevice::set_status",
-      "Data will be recorded to file and to memory." );
-  }
-
-  if ( to_accumulator_
-    && ( to_file_ || to_screen_ || to_memory_ || withgid_ || withweight_ ) )
-  {
-    to_file_ = to_screen_ = to_memory_ = withgid_ = withweight_ = false;
-    LOG( M_WARNING,
-      "RecordingDevice::set_status()",
-      "Accumulator mode selected. All incompatible properties "
-      "(to_file, to_screen, to_memory, withgid, withweight) "
-      "have been set to false." );
-  }
-
   if ( not tmp_use_gid_in_filename and label_.empty() )
   {
     throw BadProperty(
@@ -311,213 +90,6 @@
   }
 }
 
-void
-nest::RecordingDevice::State_::get( DictionaryDatum& d,
-  const Parameters_& p ) const
-{
-  // if we already have the n_events entry, we add to it, otherwise we create it
-  if ( d->known( names::n_events ) )
-  {
-    ( *d )[ names::n_events ] =
-      getValue< long >( d, names::n_events ) + events_;
-  }
-  else
-  {
-    ( *d )[ names::n_events ] = events_;
-  }
-
-  DictionaryDatum dict;
-
-  // if we already have the events dict, we use it, otherwise we create it
-  if ( not d->known( names::events ) )
-  {
-    dict = DictionaryDatum( new Dictionary );
-  }
-  else
-  {
-    dict = getValue< DictionaryDatum >( d, names::events );
-  }
-
-  if ( p.withgid_ )
-  {
-    assert( not p.to_accumulator_ );
-    initialize_property_intvector( dict, names::senders );
-    append_property(
-      dict, names::senders, std::vector< long >( event_senders_ ) );
-  }
-
-  if ( p.withweight_ )
-  {
-    assert( not p.to_accumulator_ );
-    initialize_property_doublevector( dict, names::weights );
-    append_property(
-      dict, names::weights, std::vector< double >( event_weights_ ) );
-  }
-
-  if ( p.withtargetgid_ )
-  {
-    assert( not p.to_accumulator_ );
-    initialize_property_intvector( dict, names::targets );
-    append_property(
-      dict, names::targets, std::vector< long >( event_targets_ ) );
-  }
-
-  if ( p.withport_ )
-  {
-    assert( not p.to_accumulator_ );
-    initialize_property_intvector( dict, names::ports );
-    append_property( dict, names::ports, std::vector< long >( event_ports_ ) );
-  }
-
-  if ( p.withrport_ )
-  {
-    assert( not p.to_accumulator_ );
-    initialize_property_intvector( dict, names::rports );
-    append_property(
-      dict, names::rports, std::vector< long >( event_rports_ ) );
-  }
-
-  if ( p.withtime_ )
-  {
-    if ( p.time_in_steps_ )
-    {
-      initialize_property_intvector( dict, names::times );
-      // When not accumulating, we just add time data. When accumulating, we
-      // must add time data only from one thread and ensure that time data from
-      // other threads is either empty of identical to what is present.
-      if ( not p.to_accumulator_ )
-      {
-        append_property(
-          dict, names::times, std::vector< long >( event_times_steps_ ) );
-      }
-      else
-      {
-        provide_property(
-          dict, names::times, std::vector< long >( event_times_steps_ ) );
-      }
-
-      if ( p.precise_times_ )
-      {
-        initialize_property_doublevector( dict, names::offsets );
-        if ( not p.to_accumulator_ )
-        {
-          append_property( dict,
-            names::offsets,
-            std::vector< double >( event_times_offsets_ ) );
-        }
-        else
-        {
-          provide_property( dict,
-            names::offsets,
-            std::vector< double >( event_times_offsets_ ) );
-        }
-      }
-    }
-    else
-    {
-      initialize_property_doublevector( dict, names::times );
-      if ( not p.to_accumulator_ )
-      {
-        append_property(
-          dict, names::times, std::vector< double >( event_times_ms_ ) );
-      }
-      else
-      {
-        provide_property(
-          dict, names::times, std::vector< double >( event_times_ms_ ) );
-      }
-    }
-  }
-
-  ( *d )[ names::events ] = dict;
-}
-
-void
-nest::RecordingDevice::State_::set( const DictionaryDatum& d )
-{
-  long ne = 0;
-  if ( updateValue< long >( d, names::n_events, ne ) )
-  {
-    if ( ne == 0 )
-    {
-      events_ = 0;
-    }
-    else
-    {
-      throw BadProperty( "n_events can only be set to 0." );
-    }
-  }
-}
-
-nest::RecordingDevice::Buffers_::Buffers_()
-  : fs_()
-  , fbuffer_( 0 )
-  , fbuffer_size_( -1 )
-{
-}
-
-nest::RecordingDevice::Buffers_::~Buffers_()
-{
-  if ( fbuffer_ )
-  {
-    delete[] fbuffer_;
-  }
-}
-
-
-/* ----------------------------------------------------------------
- * Default and copy constructor and destructor for device
- * ---------------------------------------------------------------- */
-
-nest::RecordingDevice::RecordingDevice( const Node& n,
-  Mode mode,
-  const std::string& file_ext,
-  bool withtime,
-  bool withgid,
-  bool withweight,
-  bool withtargetgid,
-  bool withport,
-  bool withrport )
-  : Device()
-  , node_( n )
-  , mode_( mode )
-  , P_( file_ext,
-      withtime,
-      withgid,
-      withweight,
-      withtargetgid,
-      withport,
-      withrport )
-  , S_()
-  , B_()
-{
-}
-
-nest::RecordingDevice::RecordingDevice( const Node& n,
-  const RecordingDevice& d )
-  : Device( d )
-  , node_( n )
-  , mode_( d.mode_ )
-  , P_( d.P_ )
-  , S_( d.S_ )
-  , B_() // do not copy
-{
-}
-
-/* ----------------------------------------------------------------
- * Device initialization functions
- * ---------------------------------------------------------------- */
-
-void
-nest::RecordingDevice::init_parameters( const RecordingDevice& pr )
-{
-  Device::init_parameters( pr );
-
-  P_ = pr.P_;
-  S_ = pr.S_;
->>>>>>> e2e58c01
-}
-
 nest::RecordingDevice::State_::State_()
   : n_events_( 0 )
 {
@@ -526,188 +98,15 @@
 void
 nest::RecordingDevice::State_::get( DictionaryDatum& d ) const
 {
-<<<<<<< HEAD
   // if we already have the n_events entry, we add to it, otherwise we create it
   if ( d->known( names::n_events ) )
   {
     long n_events = getValue< long >( d, names::n_events );
     ( *d )[ names::n_events ] = n_events + n_events_;
-=======
-  Device::init_buffers();
-
-  // we only close files here, opening is left to calibrate()
-  // we must not touch B_.fbuffer_ here, as it will be used
-  // as long as B_.fs_ exists.
-  if ( P_.close_on_reset_ && B_.fs_.is_open() )
-  {
-    B_.fs_.close();
-    P_.filename_.clear(); // filename_ only visible while file open
-  }
-}
-
-void
-nest::RecordingDevice::calibrate()
-{
-  Device::calibrate();
-
-  if ( P_.to_file_ )
-  {
-    // do we need to (re-)open the file
-    bool newfile = false;
-
-    if ( not B_.fs_.is_open() )
-    {
-      newfile = true; // no file from before
-      P_.filename_ = build_filename_();
-    }
-    else
-    {
-      std::string newname = build_filename_();
-      if ( newname != P_.filename_ )
-      {
-        std::string msg = String::compose(
-          "Closing file '%1', opening file '%2'", P_.filename_, newname );
-        LOG( M_INFO, "RecordingDevice::calibrate()", msg );
-
-        B_.fs_.close(); // close old file
-        P_.filename_ = newname;
-        newfile = true;
-      }
-    }
-
-    if ( newfile )
-    {
-      assert( not B_.fs_.is_open() );
-
-      // pubsetbuf() must be called before the opening file: otherwise, it has
-      // no effect (libstdc++) or may lead to undefined behavior (libc++), see
-      // http://en.cppreference.com/w/cpp/io/basic_filebuf/setbuf.
-      if ( P_.fbuffer_size_ >= 0 )
-      {
-        if ( B_.fbuffer_ )
-        {
-          delete[] B_.fbuffer_;
-          B_.fbuffer_ = 0;
-        }
-        // invariant: B_.fbuffer_ == 0
-
-        if ( P_.fbuffer_size_ > 0 )
-        {
-          B_.fbuffer_ = new char[ P_.fbuffer_size_ ];
-        }
-        // invariant: ( P_.fbuffer_size_ == 0 and B_.fbuffer_ == 0 )
-        //            or
-        //            ( P_.fbuffer_size_ > 0 and B_.fbuffer_ != 0 )
-
-        B_.fbuffer_size_ = P_.fbuffer_size_;
-
-        std::basic_streambuf< char >* res =
-          B_.fs_.rdbuf()->pubsetbuf( B_.fbuffer_, B_.fbuffer_size_ );
-
-        if ( res == 0 )
-        {
-          LOG( M_ERROR,
-            "RecordingDevice::calibrate()",
-            "Failed to set file buffer." );
-          throw IOError();
-        }
-      }
-
-      if ( kernel().io_manager.overwrite_files() )
-      {
-        if ( P_.binary_ )
-        {
-          B_.fs_.open( P_.filename_.c_str(), std::ios::out | std::ios::binary );
-        }
-        else
-        {
-          B_.fs_.open( P_.filename_.c_str() );
-        }
-      }
-      else
-      {
-        // try opening for reading
-        std::ifstream test( P_.filename_.c_str() );
-        if ( test.good() )
-        {
-          std::string msg = String::compose(
-            "The device file '%1' exists already and will not be overwritten. "
-            "Please change data_path, data_prefix or label, or set "
-            "/overwrite_files to true in the root node.",
-            P_.filename_ );
-          LOG( M_ERROR, "RecordingDevice::calibrate()", msg );
-          throw IOError();
-        }
-        else
-        {
-          test.close();
-        }
-
-        // file does not exist, so we can open
-        if ( P_.binary_ )
-        {
-          B_.fs_.open( P_.filename_.c_str(), std::ios::out | std::ios::binary );
-        }
-        else
-        {
-          B_.fs_.open( P_.filename_.c_str() );
-        }
-      }
-    }
-
-    if ( not B_.fs_.good() )
-    {
-      std::string msg = String::compose(
-        "I/O error while opening file '%1'. "
-        "This may be caused by too many open files in networks "
-        "with many recording devices and threads.",
-        P_.filename_ );
-      LOG( M_ERROR, "RecordingDevice::calibrate()", msg );
-
-      if ( B_.fs_.is_open() )
-      {
-        B_.fs_.close();
-      }
-      P_.filename_.clear();
-      throw IOError();
-    }
-
-    /* Set formatting
-       Formatting is not applied to std::cout for screen output,
-       since different devices may have different settings and
-       this would lead to a mess.
-     */
-    if ( P_.scientific_ )
-    {
-      B_.fs_ << std::scientific;
-    }
-    else
-    {
-      B_.fs_ << std::fixed;
-    }
-
-    B_.fs_ << std::setprecision( P_.precision_ );
->>>>>>> e2e58c01
   }
   else
   {
-<<<<<<< HEAD
     ( *d )[ names::n_events ] = n_events_;
-=======
-    if ( P_.flush_after_simulate_ )
-    {
-      B_.fs_.flush();
-    }
-
-    if ( not B_.fs_.good() )
-    {
-      std::string msg =
-        String::compose( "I/O error while opening file '%1'", P_.filename_ );
-      LOG( M_ERROR, "RecordingDevice::post_run_cleanup()", msg );
-
-      throw IOError();
-    }
->>>>>>> e2e58c01
   }
 }
 
@@ -723,16 +122,7 @@
       kernel().io_manager.clear_recording_backends( rd );
       n_events_ = n_events;
     }
-<<<<<<< HEAD
     else
-=======
-
-    if ( P_.flush_after_simulate_ )
-    {
-      B_.fs_.flush();
-    }
-    if ( not B_.fs_.good() )
->>>>>>> e2e58c01
     {
       throw BadProperty( "Property /n_events can only be set "
         "to 0 (which clears all stored events)." );
@@ -754,266 +144,4 @@
   // if we get here, temporaries contain consistent set of properties
   P_ = ptmp;
   S_ = stmp;
-<<<<<<< HEAD
-=======
-
-  if ( not P_.to_file_ && B_.fs_.is_open() )
-  {
-    B_.fs_.close();
-    P_.filename_.clear();
-  }
-
-  if ( S_.events_ == 0 )
-  {
-    S_.clear_events();
-  }
-}
-
-
-void
-nest::RecordingDevice::record_event( const Event& event, bool endrecord )
-{
-  ++S_.events_;
-  const index sender = event.get_sender_gid();
-  const Time stamp = event.get_stamp();
-  const double offset = event.get_offset();
-  const double weight = event.get_weight();
-  const long port = event.get_port();
-  const long rport = event.get_rport();
-
-  index target = -1;
-  if ( P_.withtargetgid_ )
-  {
-    const WeightRecorderEvent* wr_e =
-      dynamic_cast< const WeightRecorderEvent* >( &event );
-    if ( wr_e != 0 )
-    {
-      target = wr_e->get_receiver_gid();
-    }
-    else
-    {
-      target = event.get_receiver_gid();
-    }
-  }
-
-  if ( P_.to_screen_ )
-  {
-    print_id_( std::cout, sender );
-    print_target_( std::cout, target );
-    print_port_( std::cout, port );
-    print_rport_( std::cout, rport );
-    print_time_( std::cout, stamp, offset );
-    print_weight_( std::cout, weight );
-    if ( endrecord )
-    {
-      std::cout << '\n';
-    }
-  }
-
-  if ( P_.to_file_ )
-  {
-    print_id_( B_.fs_, sender );
-    print_target_( B_.fs_, target );
-    print_port_( B_.fs_, port );
-    print_rport_( B_.fs_, rport );
-    print_time_( B_.fs_, stamp, offset );
-    print_weight_( B_.fs_, weight );
-    if ( endrecord )
-    {
-      B_.fs_ << '\n';
-      if ( P_.flush_records_ )
-      {
-        B_.fs_.flush();
-      }
-    }
-  }
-
-  // storing data when recording to accumulator relies on the fact
-  // that multimeter will call us only once per accumulation step
-  if ( P_.to_memory_ || P_.to_accumulator_ )
-  {
-    store_data_( sender, stamp, offset, weight, target, port, rport );
-  }
-}
-
-void
-nest::RecordingDevice::print_id_( std::ostream& os, index gid )
-{
-  if ( P_.withgid_ )
-  {
-    os << gid << '\t';
-  }
-}
-
-void
-nest::RecordingDevice::print_time_( std::ostream& os,
-  const Time& t,
-  double offs )
-{
-  if ( not P_.withtime_ )
-  {
-    return;
-  }
-  if ( P_.time_in_steps_ )
-  {
-    os << t.get_steps() << '\t';
-    if ( P_.precise_times_ )
-    {
-      os << offs << '\t';
-    }
-  }
-  else if ( P_.precise_times_ )
-  {
-    os << t.get_ms() - offs << '\t';
-  }
-  else
-  {
-    os << t.get_ms() << '\t';
-  }
-}
-
-void
-nest::RecordingDevice::print_weight_( std::ostream& os, double weight )
-{
-  if ( P_.withweight_ )
-  {
-    os << weight << '\t';
-  }
-}
-
-void
-nest::RecordingDevice::print_target_( std::ostream& os, index gid )
-{
-  if ( P_.withtargetgid_ )
-  {
-    os << gid << '\t';
-  }
-}
-
-void
-nest::RecordingDevice::print_port_( std::ostream& os, long port )
-{
-  if ( P_.withport_ )
-  {
-    os << port << '\t';
-  }
-}
-
-void
-nest::RecordingDevice::print_rport_( std::ostream& os, long rport )
-{
-  if ( P_.withrport_ )
-  {
-    os << rport << '\t';
-  }
-}
-
-void
-nest::RecordingDevice::store_data_( index sender,
-  const Time& t,
-  double offs,
-  double weight,
-  index target,
-  long port,
-  long rport )
-{
-  if ( P_.withgid_ )
-  {
-    S_.event_senders_.push_back( sender );
-  }
-  if ( P_.withtime_ )
-  {
-    if ( P_.time_in_steps_ )
-    {
-      S_.event_times_steps_.push_back( t.get_steps() );
-      if ( P_.precise_times_ )
-      {
-        S_.event_times_offsets_.push_back( offs );
-      }
-    }
-    else if ( P_.precise_times_ )
-    {
-      S_.event_times_ms_.push_back( t.get_ms() - offs );
-    }
-    else
-    {
-      S_.event_times_ms_.push_back( t.get_ms() );
-    }
-  }
-
-  if ( P_.withweight_ )
-  {
-    S_.event_weights_.push_back( weight );
-  }
-  if ( P_.withtargetgid_ )
-  {
-    S_.event_targets_.push_back( target );
-  }
-  if ( P_.withport_ )
-  {
-    S_.event_ports_.push_back( port );
-  }
-  if ( P_.withrport_ )
-  {
-    S_.event_rports_.push_back( rport );
-  }
-}
-
-
-const std::string
-nest::RecordingDevice::build_filename_() const
-{
-  // number of digits in number of virtual processes
-  const int vpdigits = static_cast< int >(
-    std::floor( std::log10( static_cast< float >(
-      kernel().vp_manager.get_num_virtual_processes() ) ) ) + 1 );
-  const int gidigits = static_cast< int >(
-    std::floor( std::log10(
-      static_cast< float >( kernel().node_manager.size() ) ) ) + 1 );
-
-  std::ostringstream basename;
-  const std::string& path = kernel().io_manager.get_data_path();
-  if ( not path.empty() )
-  {
-    basename << path << '/';
-  }
-  basename << kernel().io_manager.get_data_prefix();
-
-
-  if ( not P_.label_.empty() )
-  {
-    basename << P_.label_;
-  }
-  else
-  {
-    basename << node_.get_name();
-  }
-
-  if ( not P_.use_gid_in_filename_ and not P_.label_.empty() )
-  {
-    basename << "-" << std::setfill( '0' ) << std::setw( vpdigits )
-             << node_.get_vp();
-  }
-  else
-  {
-    basename << "-" << std::setfill( '0' ) << std::setw( gidigits )
-             << node_.get_gid() << "-" << std::setfill( '0' )
-             << std::setw( vpdigits ) << node_.get_vp();
-  }
-  return basename.str() + '.' + P_.file_ext_;
-}
-
-void
-nest::RecordingDevice::State_::clear_events()
-{
-  events_ = 0;
-  event_senders_.clear();
-  event_times_ms_.clear();
-  event_times_steps_.clear();
-  event_times_offsets_.clear();
-  event_weights_.clear();
-  event_targets_.clear();
-  event_ports_.clear();
-  event_rports_.clear();
->>>>>>> e2e58c01
 }