--- conflicted
+++ resolved
@@ -1192,26 +1192,7 @@
     return;
   }
 
-<<<<<<< HEAD
-  // if connections have changed, (re-)build presynaptic infrastructure,
-  // as this may involve sorting connections by source gids
-  if ( have_connections_changed() )
-  {
-    if ( not kernel().simulation_manager.has_been_simulated() )
-    {
-      kernel().model_manager.create_secondary_events_prototypes();
-    }
-#pragma omp parallel
-    {
-      const thread tid = kernel().vp_manager.get_thread_id();
-      kernel().simulation_manager.update_connection_infrastructure( tid );
-    }
-  }
-
   if ( not source.valid() and not target.valid() )
-=======
-  if ( source == 0 and target == 0 )
->>>>>>> 96c97801
   {
 #pragma omp parallel
     {
