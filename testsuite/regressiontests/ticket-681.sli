--- conflicted
+++ resolved
@@ -48,13 +48,8 @@
 
 {
     ResetKernel
-<<<<<<< HEAD
     << /local_num_threads 4 /overwrite_files false >> SetKernelStatus
-    /iaf_neuron 4 << /I_e 1500.0 >> Create ;
-=======
-    0 << /local_num_threads 4 /overwrite_files false >> SetStatus
     /iaf_psc_alpha 4 << /I_e 1500.0 >> Create ;
->>>>>>> 3dabfb2c
     /spike_detector << /to_file true >> Create ;
     [1 2 3 4] [5] Connect
     1000 Simulate
