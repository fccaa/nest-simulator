--- conflicted
+++ resolved
@@ -73,10 +73,7 @@
   AbstractLayer* const layer =
     dynamic_cast< AbstractLayer* >( node->get_parent() );
   if ( not layer )
-<<<<<<< HEAD
-=======
-  {
->>>>>>> 7d3c92fc
+  {
     throw LayerExpected();
   }
 
@@ -96,10 +93,7 @@
   AbstractLayer* const layer =
     dynamic_cast< AbstractLayer* >( node->get_parent() );
   if ( not layer )
-<<<<<<< HEAD
-=======
-  {
->>>>>>> 7d3c92fc
+  {
     throw LayerExpected();
   }
 
@@ -119,10 +113,7 @@
   AbstractLayer* const layer =
     dynamic_cast< AbstractLayer* >( node->get_parent() );
   if ( not layer )
-<<<<<<< HEAD
-=======
-  {
->>>>>>> 7d3c92fc
+  {
     throw LayerExpected();
   }
 
