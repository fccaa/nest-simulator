# -*- coding: utf-8 -*-
#
# pynestkernel.pxd
#
# This file is part of NEST.
#
# Copyright (C) 2004 The NEST Initiative
#
# NEST is free software: you can redistribute it and/or modify
# it under the terms of the GNU General Public License as published by
# the Free Software Foundation, either version 2 of the License, or
# (at your option) any later version.
#
# NEST is distributed in the hope that it will be useful,
# but WITHOUT ANY WARRANTY; without even the implied warranty of
# MERCHANTABILITY or FITNESS FOR A PARTICULAR PURPOSE.  See the
# GNU General Public License for more details.
#
# You should have received a copy of the GNU General Public License
# along with NEST.  If not, see <http://www.gnu.org/licenses/>.

from libcpp cimport bool as cbool

from libcpp.string cimport string
from libcpp.vector cimport vector

from cpython.ref cimport PyObject


cdef extern from "name.h":
    cppclass Name:
        string toString() except +

cdef extern from "datum.h":
    cppclass Datum:
        Name gettypename() except +

cdef extern from "token.h":
    cppclass Token:
        Datum* datum() except +

cdef extern from "namedatum.h":
    cppclass LiteralDatum:
        LiteralDatum(const string&) except +
        string toString() except +

cdef extern from "booldatum.h":
    cppclass BoolDatum:
        BoolDatum(cbool) except +
        bint get() except +

cdef extern from "integerdatum.h":
    cppclass IntegerDatum:
        IntegerDatum(long) except +
        long get() except +

cdef extern from "doubledatum.h":
    cppclass DoubleDatum:
        DoubleDatum(double) except +
        double get() except +

cdef extern from "stringdatum.h":
    cppclass StringDatum:
        StringDatum(const string&) except +

cdef extern from "mask.h" namespace "nest":
    cppclass MaskDatum:
        MaskDatum(const MaskDatum&)

cdef extern from "parameter.h" namespace "nest":
    cppclass ParameterDatum:
        ParameterDatum(const ParameterDatum&)

cdef extern from "connection_id.h" namespace "nest":
    cppclass ConnectionID:
        ConnectionID(long, long, long, long) except +
        ConnectionID(long, long, long, long, long) except +

cdef extern from "nest_datums.h":
    cppclass ConnectionDatum:
        ConnectionDatum(const ConnectionID&) except +
        long get_source_gid()
        long get_target_gid()
        long get_target_thread()
        long get_synapse_model_id()
        long get_port()

cdef extern from "arraydatum.h":
    cppclass ArrayDatum:
        ArrayDatum() except +
        size_t size()
        void reserve(size_t) except +
        void push_back(Datum*) except +
        Token* begin()
        Token* end()

    cppclass IntVectorDatum:
        IntVectorDatum(vector[long]*) except +

    cppclass DoubleVectorDatum:
        DoubleVectorDatum(vector[double]*) except +

cdef extern from "dict.h":
    cppclass Dictionary:
        Dictionary() except +

cdef extern from "dictdatum.h":
    cppclass TokenMap:
        cppclass const_iterator:
            const_iterator operator++()
            bint operator!=(const_iterator)
            Name first
            Token second

    cppclass DictionaryDatum:
        DictionaryDatum(Dictionary *) except +
        void insert(const string&, Datum*) except +
        TokenMap.const_iterator begin()
        TokenMap.const_iterator end()

cdef extern from "tokenstack.h":
    cppclass TokenStack:
        void push(Datum*) except +
        void pop()
        cbool empty()

        # Supposed to be used only through the addr_tok macro
        Token* top()

cdef extern from "interpret.h":
    cppclass SLIInterpreter:
        SLIInterpreter() except +
        int execute(const string&) except +
        TokenStack OStack

cdef extern from "neststartup.h":
<<<<<<< HEAD
    int neststartup(int, char**, SLIInterpreter&, string) except +
    void nestshutdown(int) except +
=======
    int neststartup(int*, char***, SLIInterpreter&, Network*&, string) except +
    void nestshutdown() except +
>>>>>>> 85278e4c


cdef extern from *:

    # Real support for CSA has to be implemented below the Cython level,
    # or else we won't be able to distribute pre-generated kernels
    #
    cbool isConnectionGenerator "CYTHON_isConnectionGenerator" (PyObject*)
    Datum* unpackConnectionGeneratorDatum "CYTHON_unpackConnectionGeneratorDatum" (PyObject*) except +

    Token* addr_tok "CYTHON_ADDR" (Token*)

    StringDatum* deref_str "CYTHON_DEREF" (StringDatum*)
    DictionaryDatum* deref_dict "CYTHON_DEREF" (DictionaryDatum*)

    TokenMap.const_iterator deref_tmap "CYTHON_DEREF" (TokenMap.const_iterator)

    vector[long]* deref_ivector "&*CYTHON_DEREF" (IntVectorDatum*)
    vector[double]* deref_dvector "&*CYTHON_DEREF" (DoubleVectorDatum*)


ctypedef fused vector_value_t:
    long
    double

ctypedef IntVectorDatum* sli_vector_int_ptr_t
ctypedef DoubleVectorDatum* sli_vector_double_ptr_t

ctypedef fused sli_vector_ptr_t:
    sli_vector_int_ptr_t
    sli_vector_double_ptr_t

ctypedef int [:] buffer_int_1d_t
ctypedef long [:] buffer_long_1d_t

ctypedef float [:] buffer_float_1d_t
ctypedef double [:] buffer_double_1d_t

ctypedef fused numeric_buffer_t:
    object

    buffer_int_1d_t
    buffer_long_1d_t

    buffer_float_1d_t
    buffer_double_1d_t<|MERGE_RESOLUTION|>--- conflicted
+++ resolved
@@ -134,13 +134,8 @@
         TokenStack OStack
 
 cdef extern from "neststartup.h":
-<<<<<<< HEAD
-    int neststartup(int, char**, SLIInterpreter&, string) except +
+    int neststartup(int*, char***, SLIInterpreter&, string) except +
     void nestshutdown(int) except +
-=======
-    int neststartup(int*, char***, SLIInterpreter&, Network*&, string) except +
-    void nestshutdown() except +
->>>>>>> 85278e4c
 
 
 cdef extern from *:
