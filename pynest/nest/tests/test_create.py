--- conflicted
+++ resolved
@@ -65,11 +65,7 @@
         with warnings.catch_warnings(record=True) as w:
             warnings.simplefilter("always")
             self.assertRaises(TypeError, nest.Create,
-<<<<<<< HEAD
-                              'iaf_neuron', 10, [])
-=======
                               'iaf_psc_alpha', 10, tuple())
->>>>>>> 3dabfb2c
             self.assertTrue(issubclass(w[-1].category, UserWarning))
 
     def test_ModelDicts(self):
