--- conflicted
+++ resolved
@@ -242,23 +242,8 @@
     nodes_ex = nest.Create('iaf_psc_alpha', NE)
     nodes_in = nest.Create('iaf_psc_alpha', NI)
     noise = nest.Create('poisson_generator')
-<<<<<<< HEAD
     espikes = nest.Create('spike_detector', params={'label': 'brunel-py-ex'})
     ispikes = nest.Create('spike_detector', params={'label': 'brunel-py-in'})
-=======
-    espikes = nest.Create('spike_detector')
-    ispikes = nest.Create('spike_detector')
-
-    espikes.set({'label': 'brunel-py-ex',
-                 'withtime': True,
-                 'withgid': True,
-                 'to_file': False})
-
-    ispikes.set({'label': 'brunel-py-in',
-                 'withtime': True,
-                 'withgid': True,
-                 'to_file': False})
->>>>>>> 12c8b044
 
     nest.CopyModel('static_synapse', 'excitatory',
                    {'weight': J_ex, 'delay': parameters['delay']})
